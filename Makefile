--- conflicted
+++ resolved
@@ -40,7 +40,6 @@
 CURRENT_TAG_MINOR  := "v$(CURRENT_VERSION_MINOR)"
 CURRENT_TAG_MAJOR  := "v$(CURRENT_VERSION_MAJOR)"
 
-<<<<<<< HEAD
 # Determine KERNEL and ARCH
 UNAME_S=$(shell uname -s)
 UNAME_M=$(shell uname -m)
@@ -53,12 +52,6 @@
 ifeq ($(UNAME_M),x86_64)
 ARCH=amd64
 endif
-=======
-uname_s := $(shell uname -s)
-uname_m := $(shell uname -m)
-l_uname_s = $(shell echo $(uname_s) | tr A-Z a-z)
-l_uname_m = $(shell echo $(uname_m) | tr A-Z a-z)
->>>>>>> 568cb331
 
 KERNEL=$(l_uname_s)
 ARCH=$(l_uname_m)
