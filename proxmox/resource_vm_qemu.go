--- conflicted
+++ resolved
@@ -1294,12 +1294,9 @@
 	d.Set("args", config.Args)
 	d.Set("smbios", ReadSmbiosArgs(config.Smbios1))
 	d.Set("linked_vmid", config.LinkedVmId)
-<<<<<<< HEAD
-=======
 	if config.Disks != nil {
 		disk.Terraform(d, *config.Disks)
 	}
->>>>>>> 2b3985ef
 	mapFromStruct_QemuGuestAgent(d, config.Agent)
 	mapToTerraform_CPU(config.CPU, d)
 	mapToTerraform_CloudInit(config.CloudInit, d)
@@ -1825,102 +1822,6 @@
 	}
 }
 
-<<<<<<< HEAD
-// nil check is done by the caller
-func mapToTerraform_QemuCdRom_Disk_unsafe(config *pxapi.QemuCdRom) map[string]interface{} {
-	return map[string]interface{}{
-		"backup":      true, // always true to avoid diff
-		"iso":         mapFormStruct_IsoFile(config.Iso),
-		"passthrough": config.Passthrough,
-		"type":        "cdrom"}
-}
-
-func mapToTerraform_QemuCdRom_Disks(config *pxapi.QemuCdRom) []interface{} {
-	if config == nil {
-		return nil
-	}
-	return []interface{}{
-		map[string]interface{}{
-			"cdrom": []interface{}{
-				map[string]interface{}{
-					"iso":         mapFormStruct_IsoFile(config.Iso),
-					"passthrough": config.Passthrough,
-				},
-			},
-		},
-	}
-}
-
-// nil check is done by the caller
-func mapToTerraform_QemuCloudInit_Disk_unsafe(config *pxapi.QemuCloudInitDisk) map[string]interface{} {
-	return map[string]interface{}{
-		"backup":  true, // always true to avoid diff
-		"storage": config.Storage,
-		"type":    "cloudinit"}
-}
-
-// nil pointer check is done by the caller
-func mapToTerraform_QemuCloudInit_Disks_unsafe(config *pxapi.QemuCloudInitDisk) []interface{} {
-	return []interface{}{
-		map[string]interface{}{
-			"cloudinit": []interface{}{
-				map[string]interface{}{
-					"storage": string(config.Storage)}}}}
-}
-
-func mapToTerraform_QemuDisks_Disk(config pxapi.QemuStorages, ciDisk *bool) []map[string]interface{} {
-	disks := make([]map[string]interface{}, 0, 56) // max is sum of underlying arrays
-	if ideDisks := mapToTerraform_QemuIdeDisks_Disk(config.Ide, ciDisk); ideDisks != nil {
-		disks = append(disks, ideDisks...)
-	}
-	if sataDisks := mapToTerraform_QemuSataDisks_Disk(config.Sata, ciDisk); sataDisks != nil {
-		disks = append(disks, sataDisks...)
-	}
-	if scsiDisks := mapToTerraform_QemuScsiDisks_Disk(config.Scsi, ciDisk); scsiDisks != nil {
-		disks = append(disks, scsiDisks...)
-	}
-	if virtioDisks := mapToTerraform_QemuVirtIODisks_Disk(config.VirtIO); virtioDisks != nil {
-		disks = append(disks, virtioDisks...)
-	}
-	if len(disks) == 0 {
-		return nil
-	}
-	return disks
-}
-
-func mapToTerraform_QemuDisks_Disks(config pxapi.QemuStorages, ciDisk *bool) []interface{} {
-	ide := mapToTerraform_QemuIdeDisks_Disks(config.Ide, ciDisk)
-	sata := mapToTerraform_QemuSataDisks_Disks(config.Sata, ciDisk)
-	scsi := mapToTerraform_QemuScsiDisks_Disks(config.Scsi, ciDisk)
-	virtio := mapToTerraform_QemuVirtIODisks_Disks(config.VirtIO)
-	if ide == nil && sata == nil && scsi == nil && virtio == nil {
-		return nil
-	}
-	return []interface{}{
-		map[string]interface{}{
-			"ide":    ide,
-			"sata":   sata,
-			"scsi":   scsi,
-			"virtio": virtio,
-		},
-	}
-}
-
-func mapFormStruct_QemuDiskBandwidth(params map[string]interface{}, config pxapi.QemuDiskBandwidth) {
-	params["mbps_r_burst"] = float64(config.MBps.ReadLimit.Burst)
-	params["mbps_r_concurrent"] = float64(config.MBps.ReadLimit.Concurrent)
-	params["mbps_wr_burst"] = float64(config.MBps.WriteLimit.Burst)
-	params["mbps_wr_concurrent"] = float64(config.MBps.WriteLimit.Concurrent)
-	params["iops_r_burst"] = int(config.Iops.ReadLimit.Burst)
-	params["iops_r_burst_length"] = int(config.Iops.ReadLimit.BurstDuration)
-	params["iops_r_concurrent"] = int(config.Iops.ReadLimit.Concurrent)
-	params["iops_wr_burst"] = int(config.Iops.WriteLimit.Burst)
-	params["iops_wr_burst_length"] = int(config.Iops.WriteLimit.BurstDuration)
-	params["iops_wr_concurrent"] = int(config.Iops.WriteLimit.Concurrent)
-}
-
-=======
->>>>>>> 2b3985ef
 func mapFromStruct_QemuGuestAgent(d *schema.ResourceData, config *pxapi.QemuGuestAgent) {
 	if config == nil {
 		return
@@ -1934,43 +1835,6 @@
 	}
 }
 
-<<<<<<< HEAD
-func mapToTerraform_QemuIdeDisks_Disk(config *pxapi.QemuIdeDisks, ciDisk *bool) []map[string]interface{} {
-	if config == nil {
-		return nil
-	}
-	disks := make([]map[string]interface{}, 0, 3)
-	if disk := mapToTerraform_QemuIdeStorage_Disk(config.Disk_0, "ide0", ciDisk); disk != nil {
-		disks = append(disks, disk)
-	}
-	if disk := mapToTerraform_QemuIdeStorage_Disk(config.Disk_1, "ide1", ciDisk); disk != nil {
-		disks = append(disks, disk)
-	}
-	if disk := mapToTerraform_QemuIdeStorage_Disk(config.Disk_2, "ide2", ciDisk); disk != nil {
-		disks = append(disks, disk)
-	}
-	if len(disks) == 0 {
-		return nil
-	}
-	return disks
-}
-
-func mapToTerraform_QemuIdeDisks_Disks(config *pxapi.QemuIdeDisks, ciDisk *bool) []interface{} {
-	if config == nil {
-		return nil
-	}
-	return []interface{}{
-		map[string]interface{}{
-			"ide0": mapToTerraform_QemuIdeStorage_Disks(config.Disk_0, ciDisk),
-			"ide1": mapToTerraform_QemuIdeStorage_Disks(config.Disk_1, ciDisk),
-			"ide2": mapToTerraform_QemuIdeStorage_Disks(config.Disk_2, ciDisk),
-			"ide3": mapToTerraform_QemuIdeStorage_Disks(config.Disk_3, ciDisk)}}
-}
-
-func mapToTerraform_QemuIdeStorage_Disk(config *pxapi.QemuIdeStorage, slot string, ciDisk *bool) (settings map[string]interface{}) {
-	if config == nil {
-		return nil
-=======
 // Map the terraform schema to sdk struct
 
 func mapToSDK_CloudInit(d *schema.ResourceData) *pxapi.CloudInit {
@@ -1994,7 +1858,6 @@
 	params := splitStringOfSettings(d.Get("cicustom").(string))
 	if v, isSet := params["meta"]; isSet {
 		ci.Custom.Meta = mapToSDK_CloudInitSnippet(v)
->>>>>>> 2b3985ef
 	}
 	if v, isSet := params["network"]; isSet {
 		ci.Custom.Network = mapToSDK_CloudInitSnippet(v)
@@ -2005,44 +1868,12 @@
 	if v, isSet := params["vendor"]; isSet {
 		ci.Custom.Vendor = mapToSDK_CloudInitSnippet(v)
 	}
-<<<<<<< HEAD
-	if config.CloudInit != nil {
-		settings = mapToTerraform_QemuCloudInit_Disk_unsafe(config.CloudInit)
-		*ciDisk = true
-=======
 	for i := 0; i < 16; i++ {
 		ci.NetworkInterfaces[pxapi.QemuNetworkInterfaceID(i)] = mapToSDK_CloudInitNetworkConfig(d.Get("ipconfig" + strconv.Itoa(i)).(string))
->>>>>>> 2b3985ef
 	}
 	return &ci
 }
 
-<<<<<<< HEAD
-func mapToTerraform_QemuIdeStorage_Disks(config *pxapi.QemuIdeStorage, ciDisk *bool) []interface{} {
-	if config == nil {
-		return nil
-	}
-	if config.Disk != nil {
-		mapParams := map[string]interface{}{
-			"asyncio":        string(config.Disk.AsyncIO),
-			"backup":         config.Disk.Backup,
-			"cache":          string(config.Disk.Cache),
-			"discard":        config.Disk.Discard,
-			"emulatessd":     config.Disk.EmulateSSD,
-			"format":         string(config.Disk.Format),
-			"id":             int(config.Disk.Id),
-			"linked_disk_id": mapFromStruct_LinkedCloneId(config.Disk.LinkedDiskId),
-			"replicate":      config.Disk.Replicate,
-			"serial":         string(config.Disk.Serial),
-			"size":           convert_KibibytesToString(int64(config.Disk.SizeInKibibytes)),
-			"storage":        string(config.Disk.Storage),
-		}
-		mapFormStruct_QemuDiskBandwidth(mapParams, config.Disk.Bandwidth)
-		return []interface{}{
-			map[string]interface{}{
-				"disk": []interface{}{mapParams},
-			},
-=======
 func mapToSDK_CloudInitNetworkConfig(param string) pxapi.CloudInitNetworkConfig {
 	config := pxapi.CloudInitNetworkConfig{
 		IPv4: &pxapi.CloudInitIPv4Config{
@@ -2060,7 +1891,6 @@
 			config.IPv4.DHCP = true
 		} else {
 			*config.IPv4.Address = pxapi.IPv4CIDR(v)
->>>>>>> 2b3985ef
 		}
 	}
 	if v, isSet := params["gw"]; isSet {
@@ -2075,722 +1905,6 @@
 			*config.IPv6.Address = pxapi.IPv6CIDR(v)
 		}
 	}
-<<<<<<< HEAD
-	if config.CloudInit != nil {
-		*ciDisk = true
-		return mapToTerraform_QemuCloudInit_Disks_unsafe(config.CloudInit)
-=======
-	if v, isSet := params["gw6"]; isSet {
-		*config.IPv6.Gateway = pxapi.IPv6Address(v)
->>>>>>> 2b3985ef
-	}
-	return config
-}
-
-<<<<<<< HEAD
-func mapToTerraform_QemuSataDisks_Disk(config *pxapi.QemuSataDisks, ciDisk *bool) []map[string]interface{} {
-	if config == nil {
-		return nil
-	}
-	disks := make([]map[string]interface{}, 0, 6)
-	if disk := mapToTerraform_QemuSataStorage_Disk(config.Disk_0, "sata0", ciDisk); disk != nil {
-		disks = append(disks, disk)
-	}
-	if disk := mapToTerraform_QemuSataStorage_Disk(config.Disk_1, "sata1", ciDisk); disk != nil {
-		disks = append(disks, disk)
-	}
-	if disk := mapToTerraform_QemuSataStorage_Disk(config.Disk_2, "sata2", ciDisk); disk != nil {
-		disks = append(disks, disk)
-	}
-	if disk := mapToTerraform_QemuSataStorage_Disk(config.Disk_2, "sata3", ciDisk); disk != nil {
-		disks = append(disks, disk)
-	}
-	if disk := mapToTerraform_QemuSataStorage_Disk(config.Disk_2, "sata4", ciDisk); disk != nil {
-		disks = append(disks, disk)
-	}
-	if disk := mapToTerraform_QemuSataStorage_Disk(config.Disk_2, "sata5", ciDisk); disk != nil {
-		disks = append(disks, disk)
-	}
-	if len(disks) == 0 {
-		return nil
-=======
-func mapToSDK_CloudInitSnippet(param string) *pxapi.CloudInitSnippet {
-	file := strings.SplitN(param, ":", 2)
-	if len(file) == 2 {
-		return &pxapi.CloudInitSnippet{
-			Storage:  file[0],
-			FilePath: pxapi.CloudInitSnippetPath(file[1])}
->>>>>>> 2b3985ef
-	}
-	return nil
-}
-
-<<<<<<< HEAD
-func mapToTerraform_QemuSataDisks_Disks(config *pxapi.QemuSataDisks, ciDisk *bool) []interface{} {
-	if config == nil {
-		return nil
-	}
-	return []interface{}{
-		map[string]interface{}{
-			"sata0": mapToTerraform_QemuSataStorage_DIsks(config.Disk_0, ciDisk),
-			"sata1": mapToTerraform_QemuSataStorage_DIsks(config.Disk_1, ciDisk),
-			"sata2": mapToTerraform_QemuSataStorage_DIsks(config.Disk_2, ciDisk),
-			"sata3": mapToTerraform_QemuSataStorage_DIsks(config.Disk_3, ciDisk),
-			"sata4": mapToTerraform_QemuSataStorage_DIsks(config.Disk_4, ciDisk),
-			"sata5": mapToTerraform_QemuSataStorage_DIsks(config.Disk_5, ciDisk),
-		},
-	}
-}
-
-func mapToTerraform_QemuSataStorage_Disk(config *pxapi.QemuSataStorage, slot string, ciDisk *bool) (settings map[string]interface{}) {
-	if config == nil {
-		return nil
-	}
-	if config.Disk != nil {
-		settings = map[string]interface{}{
-			"asyncio":        string(config.Disk.AsyncIO),
-			"backup":         config.Disk.Backup,
-			"cache":          string(config.Disk.Cache),
-			"discard":        config.Disk.Discard,
-			"emulatessd":     config.Disk.EmulateSSD,
-			"format":         string(config.Disk.Format),
-			"id":             int(config.Disk.Id),
-			"linked_disk_id": mapFromStruct_LinkedCloneId(config.Disk.LinkedDiskId),
-			"replicate":      config.Disk.Replicate,
-			"serial":         string(config.Disk.Serial),
-			"size":           convert_KibibytesToString(int64(config.Disk.SizeInKibibytes)),
-			"storage":        string(config.Disk.Storage),
-			"type":           "disk",
-			"wwn":            string(config.Disk.WorldWideName)}
-		mapFormStruct_QemuDiskBandwidth(settings, config.Disk.Bandwidth)
-	}
-	if config.Passthrough != nil {
-		settings = map[string]interface{}{
-			"asyncio":     string(config.Disk.AsyncIO),
-			"backup":      config.Disk.Backup,
-			"cache":       string(config.Disk.Cache),
-			"discard":     config.Disk.Discard,
-			"emulatessd":  config.Disk.EmulateSSD,
-			"file":        config.Passthrough.File,
-			"passthrough": true,
-			"replicate":   config.Disk.Replicate,
-			"serial":      string(config.Disk.Serial),
-			"size":        convert_KibibytesToString(int64(config.Disk.SizeInKibibytes)),
-			"type":        "disk",
-			"wwn":         string(config.Disk.WorldWideName)}
-		mapFormStruct_QemuDiskBandwidth(settings, config.Passthrough.Bandwidth)
-	}
-	if config.CdRom != nil {
-		settings = mapToTerraform_QemuCdRom_Disk_unsafe(config.CdRom)
-	}
-	if config.CloudInit != nil {
-		*ciDisk = true
-		settings = mapToTerraform_QemuCloudInit_Disk_unsafe(config.CloudInit)
-	}
-	settings["slot"] = slot
-	return settings
-}
-
-func mapToTerraform_QemuSataStorage_DIsks(config *pxapi.QemuSataStorage, ciDisk *bool) []interface{} {
-	if config == nil {
-		return nil
-	}
-	if config.Disk != nil {
-		mapParams := map[string]interface{}{
-			"asyncio":        string(config.Disk.AsyncIO),
-			"backup":         config.Disk.Backup,
-			"cache":          string(config.Disk.Cache),
-			"discard":        config.Disk.Discard,
-			"emulatessd":     config.Disk.EmulateSSD,
-			"format":         string(config.Disk.Format),
-			"id":             int(config.Disk.Id),
-			"linked_disk_id": mapFromStruct_LinkedCloneId(config.Disk.LinkedDiskId),
-			"replicate":      config.Disk.Replicate,
-			"serial":         string(config.Disk.Serial),
-			"size":           convert_KibibytesToString(int64(config.Disk.SizeInKibibytes)),
-			"storage":        string(config.Disk.Storage),
-		}
-		mapFormStruct_QemuDiskBandwidth(mapParams, config.Disk.Bandwidth)
-		return []interface{}{
-			map[string]interface{}{
-				"disk": []interface{}{mapParams},
-			},
-		}
-	}
-	if config.Passthrough != nil {
-		mapParams := map[string]interface{}{
-			"asyncio":    string(config.Passthrough.AsyncIO),
-			"backup":     config.Passthrough.Backup,
-			"cache":      string(config.Passthrough.Cache),
-			"discard":    config.Passthrough.Discard,
-			"emulatessd": config.Passthrough.EmulateSSD,
-			"file":       config.Passthrough.File,
-			"replicate":  config.Passthrough.Replicate,
-			"serial":     string(config.Passthrough.Serial),
-			"size":       convert_KibibytesToString(int64(config.Disk.SizeInKibibytes)),
-		}
-		mapFormStruct_QemuDiskBandwidth(mapParams, config.Passthrough.Bandwidth)
-		return []interface{}{
-			map[string]interface{}{
-				"passthrough": []interface{}{mapParams},
-			},
-		}
-	}
-	if config.CloudInit != nil {
-		*ciDisk = true
-		return mapToTerraform_QemuCloudInit_Disks_unsafe(config.CloudInit)
-	}
-	return mapToTerraform_QemuCdRom_Disks(config.CdRom)
-}
-
-func mapToTerraform_QemuScsiDisks_Disk(config *pxapi.QemuScsiDisks, ciDisk *bool) []map[string]interface{} {
-	if config == nil {
-		return nil
-	}
-	disks := make([]map[string]interface{}, 0, 31)
-	if disk := mapToTerraform_QemuScsiStorage_Disk(config.Disk_0, "scsi0", ciDisk); disk != nil {
-		disks = append(disks, disk)
-	}
-	if disk := mapToTerraform_QemuScsiStorage_Disk(config.Disk_1, "scsi1", ciDisk); disk != nil {
-		disks = append(disks, disk)
-	}
-	if disk := mapToTerraform_QemuScsiStorage_Disk(config.Disk_2, "scsi2", ciDisk); disk != nil {
-		disks = append(disks, disk)
-	}
-	if disk := mapToTerraform_QemuScsiStorage_Disk(config.Disk_3, "scsi3", ciDisk); disk != nil {
-		disks = append(disks, disk)
-	}
-	if disk := mapToTerraform_QemuScsiStorage_Disk(config.Disk_4, "scsi4", ciDisk); disk != nil {
-		disks = append(disks, disk)
-	}
-	if disk := mapToTerraform_QemuScsiStorage_Disk(config.Disk_5, "scsi5", ciDisk); disk != nil {
-		disks = append(disks, disk)
-	}
-	if disk := mapToTerraform_QemuScsiStorage_Disk(config.Disk_6, "scsi6", ciDisk); disk != nil {
-		disks = append(disks, disk)
-	}
-	if disk := mapToTerraform_QemuScsiStorage_Disk(config.Disk_7, "scsi7", ciDisk); disk != nil {
-		disks = append(disks, disk)
-	}
-	if disk := mapToTerraform_QemuScsiStorage_Disk(config.Disk_8, "scsi8", ciDisk); disk != nil {
-		disks = append(disks, disk)
-	}
-	if disk := mapToTerraform_QemuScsiStorage_Disk(config.Disk_9, "scsi9", ciDisk); disk != nil {
-		disks = append(disks, disk)
-	}
-	if disk := mapToTerraform_QemuScsiStorage_Disk(config.Disk_10, "scsi10", ciDisk); disk != nil {
-		disks = append(disks, disk)
-	}
-	if disk := mapToTerraform_QemuScsiStorage_Disk(config.Disk_11, "scsi11", ciDisk); disk != nil {
-		disks = append(disks, disk)
-	}
-	if disk := mapToTerraform_QemuScsiStorage_Disk(config.Disk_12, "scsi12", ciDisk); disk != nil {
-		disks = append(disks, disk)
-	}
-	if disk := mapToTerraform_QemuScsiStorage_Disk(config.Disk_13, "scsi13", ciDisk); disk != nil {
-		disks = append(disks, disk)
-	}
-	if disk := mapToTerraform_QemuScsiStorage_Disk(config.Disk_14, "scsi14", ciDisk); disk != nil {
-		disks = append(disks, disk)
-	}
-	if disk := mapToTerraform_QemuScsiStorage_Disk(config.Disk_15, "scsi15", ciDisk); disk != nil {
-		disks = append(disks, disk)
-	}
-	if disk := mapToTerraform_QemuScsiStorage_Disk(config.Disk_16, "scsi16", ciDisk); disk != nil {
-		disks = append(disks, disk)
-	}
-	if disk := mapToTerraform_QemuScsiStorage_Disk(config.Disk_17, "scsi17", ciDisk); disk != nil {
-		disks = append(disks, disk)
-	}
-	if disk := mapToTerraform_QemuScsiStorage_Disk(config.Disk_18, "scsi18", ciDisk); disk != nil {
-		disks = append(disks, disk)
-	}
-	if disk := mapToTerraform_QemuScsiStorage_Disk(config.Disk_19, "scsi19", ciDisk); disk != nil {
-		disks = append(disks, disk)
-	}
-	if disk := mapToTerraform_QemuScsiStorage_Disk(config.Disk_20, "scsi20", ciDisk); disk != nil {
-		disks = append(disks, disk)
-	}
-	if disk := mapToTerraform_QemuScsiStorage_Disk(config.Disk_21, "scsi21", ciDisk); disk != nil {
-		disks = append(disks, disk)
-	}
-	if disk := mapToTerraform_QemuScsiStorage_Disk(config.Disk_22, "scsi22", ciDisk); disk != nil {
-		disks = append(disks, disk)
-	}
-	if disk := mapToTerraform_QemuScsiStorage_Disk(config.Disk_23, "scsi23", ciDisk); disk != nil {
-		disks = append(disks, disk)
-	}
-	if disk := mapToTerraform_QemuScsiStorage_Disk(config.Disk_24, "scsi24", ciDisk); disk != nil {
-		disks = append(disks, disk)
-	}
-	if disk := mapToTerraform_QemuScsiStorage_Disk(config.Disk_25, "scsi25", ciDisk); disk != nil {
-		disks = append(disks, disk)
-	}
-	if disk := mapToTerraform_QemuScsiStorage_Disk(config.Disk_26, "scsi26", ciDisk); disk != nil {
-		disks = append(disks, disk)
-	}
-	if disk := mapToTerraform_QemuScsiStorage_Disk(config.Disk_27, "scsi27", ciDisk); disk != nil {
-		disks = append(disks, disk)
-	}
-	if disk := mapToTerraform_QemuScsiStorage_Disk(config.Disk_28, "scsi28", ciDisk); disk != nil {
-		disks = append(disks, disk)
-	}
-	if disk := mapToTerraform_QemuScsiStorage_Disk(config.Disk_29, "scsi29", ciDisk); disk != nil {
-		disks = append(disks, disk)
-	}
-	if disk := mapToTerraform_QemuScsiStorage_Disk(config.Disk_30, "scsi30", ciDisk); disk != nil {
-		disks = append(disks, disk)
-	}
-	if len(disks) == 0 {
-		return nil
-	}
-	return disks
-}
-
-func mapToTerraform_QemuScsiDisks_Disks(config *pxapi.QemuScsiDisks, ciDisk *bool) []interface{} {
-	if config == nil {
-		return nil
-	}
-	return []interface{}{
-		map[string]interface{}{
-			"scsi0":  mapToTerraform_QemuScsiStorage_Disks(config.Disk_0, ciDisk),
-			"scsi1":  mapToTerraform_QemuScsiStorage_Disks(config.Disk_1, ciDisk),
-			"scsi2":  mapToTerraform_QemuScsiStorage_Disks(config.Disk_2, ciDisk),
-			"scsi3":  mapToTerraform_QemuScsiStorage_Disks(config.Disk_3, ciDisk),
-			"scsi4":  mapToTerraform_QemuScsiStorage_Disks(config.Disk_4, ciDisk),
-			"scsi5":  mapToTerraform_QemuScsiStorage_Disks(config.Disk_5, ciDisk),
-			"scsi6":  mapToTerraform_QemuScsiStorage_Disks(config.Disk_6, ciDisk),
-			"scsi7":  mapToTerraform_QemuScsiStorage_Disks(config.Disk_7, ciDisk),
-			"scsi8":  mapToTerraform_QemuScsiStorage_Disks(config.Disk_8, ciDisk),
-			"scsi9":  mapToTerraform_QemuScsiStorage_Disks(config.Disk_9, ciDisk),
-			"scsi10": mapToTerraform_QemuScsiStorage_Disks(config.Disk_10, ciDisk),
-			"scsi11": mapToTerraform_QemuScsiStorage_Disks(config.Disk_11, ciDisk),
-			"scsi12": mapToTerraform_QemuScsiStorage_Disks(config.Disk_12, ciDisk),
-			"scsi13": mapToTerraform_QemuScsiStorage_Disks(config.Disk_13, ciDisk),
-			"scsi14": mapToTerraform_QemuScsiStorage_Disks(config.Disk_14, ciDisk),
-			"scsi15": mapToTerraform_QemuScsiStorage_Disks(config.Disk_15, ciDisk),
-			"scsi16": mapToTerraform_QemuScsiStorage_Disks(config.Disk_16, ciDisk),
-			"scsi17": mapToTerraform_QemuScsiStorage_Disks(config.Disk_17, ciDisk),
-			"scsi18": mapToTerraform_QemuScsiStorage_Disks(config.Disk_18, ciDisk),
-			"scsi19": mapToTerraform_QemuScsiStorage_Disks(config.Disk_19, ciDisk),
-			"scsi20": mapToTerraform_QemuScsiStorage_Disks(config.Disk_20, ciDisk),
-			"scsi21": mapToTerraform_QemuScsiStorage_Disks(config.Disk_21, ciDisk),
-			"scsi22": mapToTerraform_QemuScsiStorage_Disks(config.Disk_22, ciDisk),
-			"scsi23": mapToTerraform_QemuScsiStorage_Disks(config.Disk_23, ciDisk),
-			"scsi24": mapToTerraform_QemuScsiStorage_Disks(config.Disk_24, ciDisk),
-			"scsi25": mapToTerraform_QemuScsiStorage_Disks(config.Disk_25, ciDisk),
-			"scsi26": mapToTerraform_QemuScsiStorage_Disks(config.Disk_26, ciDisk),
-			"scsi27": mapToTerraform_QemuScsiStorage_Disks(config.Disk_27, ciDisk),
-			"scsi28": mapToTerraform_QemuScsiStorage_Disks(config.Disk_28, ciDisk),
-			"scsi29": mapToTerraform_QemuScsiStorage_Disks(config.Disk_29, ciDisk),
-			"scsi30": mapToTerraform_QemuScsiStorage_Disks(config.Disk_30, ciDisk),
-		},
-	}
-}
-
-func mapToTerraform_QemuScsiStorage_Disk(config *pxapi.QemuScsiStorage, slot string, ciDisk *bool) (settings map[string]interface{}) {
-	if config == nil {
-		return nil
-	}
-	if config.Disk != nil {
-		settings = map[string]interface{}{
-			"asyncio":        string(config.Disk.AsyncIO),
-			"backup":         config.Disk.Backup,
-			"cache":          string(config.Disk.Cache),
-			"discard":        config.Disk.Discard,
-			"emulatessd":     config.Disk.EmulateSSD,
-			"format":         string(config.Disk.Format),
-			"id":             int(config.Disk.Id),
-			"iothread":       config.Disk.IOThread,
-			"linked_disk_id": mapFromStruct_LinkedCloneId(config.Disk.LinkedDiskId),
-			"readonly":       config.Disk.ReadOnly,
-			"replicate":      config.Disk.Replicate,
-			"serial":         string(config.Disk.Serial),
-			"size":           convert_KibibytesToString(int64(config.Disk.SizeInKibibytes)),
-			"storage":        string(config.Disk.Storage),
-			"type":           "disk",
-			"wwn":            string(config.Disk.WorldWideName)}
-		mapFormStruct_QemuDiskBandwidth(settings, config.Disk.Bandwidth)
-	}
-	if config.Passthrough != nil {
-		settings = map[string]interface{}{
-			"asyncio":     string(config.Disk.AsyncIO),
-			"backup":      config.Disk.Backup,
-			"cache":       string(config.Disk.Cache),
-			"discard":     config.Disk.Discard,
-			"emulatessd":  config.Disk.EmulateSSD,
-			"file":        config.Passthrough.File,
-			"iothread":    config.Disk.IOThread,
-			"passthrough": true,
-			"readonly":    config.Disk.ReadOnly,
-			"replicate":   config.Disk.Replicate,
-			"serial":      string(config.Disk.Serial),
-			"size":        convert_KibibytesToString(int64(config.Disk.SizeInKibibytes)),
-			"type":        "disk",
-			"wwn":         string(config.Disk.WorldWideName)}
-		mapFormStruct_QemuDiskBandwidth(settings, config.Passthrough.Bandwidth)
-	}
-	if config.CdRom != nil {
-		settings = mapToTerraform_QemuCdRom_Disk_unsafe(config.CdRom)
-	}
-	if config.CloudInit != nil {
-		*ciDisk = true
-		settings = mapToTerraform_QemuCloudInit_Disk_unsafe(config.CloudInit)
-	}
-	settings["slot"] = slot
-	return settings
-}
-
-func mapToTerraform_QemuScsiStorage_Disks(config *pxapi.QemuScsiStorage, ciDisk *bool) []interface{} {
-	if config == nil {
-		return nil
-	}
-	if config.Disk != nil {
-		mapParams := map[string]interface{}{
-			"asyncio":        string(config.Disk.AsyncIO),
-			"backup":         config.Disk.Backup,
-			"cache":          string(config.Disk.Cache),
-			"discard":        config.Disk.Discard,
-			"emulatessd":     config.Disk.EmulateSSD,
-			"format":         string(config.Disk.Format),
-			"id":             int(config.Disk.Id),
-			"iothread":       config.Disk.IOThread,
-			"linked_disk_id": mapFromStruct_LinkedCloneId(config.Disk.LinkedDiskId),
-			"readonly":       config.Disk.ReadOnly,
-			"replicate":      config.Disk.Replicate,
-			"serial":         string(config.Disk.Serial),
-			"size":           convert_KibibytesToString(int64(config.Disk.SizeInKibibytes)),
-			"storage":        string(config.Disk.Storage),
-		}
-		mapFormStruct_QemuDiskBandwidth(mapParams, config.Disk.Bandwidth)
-		return []interface{}{
-			map[string]interface{}{
-				"disk": []interface{}{mapParams},
-			},
-		}
-	}
-	if config.Passthrough != nil {
-		mapParams := map[string]interface{}{
-			"asyncio":    string(config.Passthrough.AsyncIO),
-			"backup":     config.Passthrough.Backup,
-			"cache":      string(config.Passthrough.Cache),
-			"discard":    config.Passthrough.Discard,
-			"emulatessd": config.Passthrough.EmulateSSD,
-			"file":       config.Passthrough.File,
-			"iothread":   config.Passthrough.IOThread,
-			"readonly":   config.Passthrough.ReadOnly,
-			"replicate":  config.Passthrough.Replicate,
-			"serial":     string(config.Passthrough.Serial),
-			"size":       convert_KibibytesToString(int64(config.Passthrough.SizeInKibibytes)),
-		}
-		mapFormStruct_QemuDiskBandwidth(mapParams, config.Passthrough.Bandwidth)
-		return []interface{}{
-			map[string]interface{}{
-				"passthrough": []interface{}{mapParams},
-			},
-		}
-	}
-	if config.CloudInit != nil {
-		*ciDisk = true
-		return mapToTerraform_QemuCloudInit_Disks_unsafe(config.CloudInit)
-	}
-	return mapToTerraform_QemuCdRom_Disks(config.CdRom)
-}
-
-func mapToTerraform_QemuStorage(d *schema.ResourceData, config pxapi.QemuStorages) bool {
-	ciDisk := util.Pointer(false)
-	if _, ok := d.GetOk("disk"); ok {
-		d.Set("disk", mapToTerraform_QemuDisks_Disk(config, ciDisk))
-	} else {
-		d.Set("disks", mapToTerraform_QemuDisks_Disks(config, ciDisk))
-	}
-	return *ciDisk
-}
-
-func mapToTerraform_QemuVirtIODisks_Disk(config *pxapi.QemuVirtIODisks) []map[string]interface{} {
-	if config == nil {
-		return nil
-	}
-	disks := make([]map[string]interface{}, 0, 16)
-	if disk := mapToTerraform_QemuVirtIOStorage_Disk(config.Disk_0, "virtio0"); disk != nil {
-		disks = append(disks, disk)
-	}
-	if disk := mapToTerraform_QemuVirtIOStorage_Disk(config.Disk_1, "virtio1"); disk != nil {
-		disks = append(disks, disk)
-	}
-	if disk := mapToTerraform_QemuVirtIOStorage_Disk(config.Disk_2, "virtio2"); disk != nil {
-		disks = append(disks, disk)
-	}
-	if disk := mapToTerraform_QemuVirtIOStorage_Disk(config.Disk_3, "virtio3"); disk != nil {
-		disks = append(disks, disk)
-	}
-	if disk := mapToTerraform_QemuVirtIOStorage_Disk(config.Disk_4, "virtio4"); disk != nil {
-		disks = append(disks, disk)
-	}
-	if disk := mapToTerraform_QemuVirtIOStorage_Disk(config.Disk_5, "virtio5"); disk != nil {
-		disks = append(disks, disk)
-	}
-	if disk := mapToTerraform_QemuVirtIOStorage_Disk(config.Disk_6, "virtio6"); disk != nil {
-		disks = append(disks, disk)
-	}
-	if disk := mapToTerraform_QemuVirtIOStorage_Disk(config.Disk_7, "virtio7"); disk != nil {
-		disks = append(disks, disk)
-	}
-	if disk := mapToTerraform_QemuVirtIOStorage_Disk(config.Disk_8, "virtio8"); disk != nil {
-		disks = append(disks, disk)
-	}
-	if disk := mapToTerraform_QemuVirtIOStorage_Disk(config.Disk_9, "virtio9"); disk != nil {
-		disks = append(disks, disk)
-	}
-	if disk := mapToTerraform_QemuVirtIOStorage_Disk(config.Disk_10, "virtio10"); disk != nil {
-		disks = append(disks, disk)
-	}
-	if disk := mapToTerraform_QemuVirtIOStorage_Disk(config.Disk_11, "virtio11"); disk != nil {
-		disks = append(disks, disk)
-	}
-	if disk := mapToTerraform_QemuVirtIOStorage_Disk(config.Disk_12, "virtio12"); disk != nil {
-		disks = append(disks, disk)
-	}
-	if disk := mapToTerraform_QemuVirtIOStorage_Disk(config.Disk_13, "virtio13"); disk != nil {
-		disks = append(disks, disk)
-	}
-	if disk := mapToTerraform_QemuVirtIOStorage_Disk(config.Disk_14, "virtio14"); disk != nil {
-		disks = append(disks, disk)
-	}
-	if disk := mapToTerraform_QemuVirtIOStorage_Disk(config.Disk_15, "virtio15"); disk != nil {
-		disks = append(disks, disk)
-	}
-	if len(disks) == 0 {
-		return nil
-	}
-	return disks
-}
-
-func mapToTerraform_QemuVirtIODisks_Disks(config *pxapi.QemuVirtIODisks) []interface{} {
-	if config == nil {
-		return nil
-	}
-	return []interface{}{
-		map[string]interface{}{
-			"virtio0":  mapToTerraform_QemuVirtIOStorage_Disks(config.Disk_0),
-			"virtio1":  mapToTerraform_QemuVirtIOStorage_Disks(config.Disk_1),
-			"virtio2":  mapToTerraform_QemuVirtIOStorage_Disks(config.Disk_2),
-			"virtio3":  mapToTerraform_QemuVirtIOStorage_Disks(config.Disk_3),
-			"virtio4":  mapToTerraform_QemuVirtIOStorage_Disks(config.Disk_4),
-			"virtio5":  mapToTerraform_QemuVirtIOStorage_Disks(config.Disk_5),
-			"virtio6":  mapToTerraform_QemuVirtIOStorage_Disks(config.Disk_6),
-			"virtio7":  mapToTerraform_QemuVirtIOStorage_Disks(config.Disk_7),
-			"virtio8":  mapToTerraform_QemuVirtIOStorage_Disks(config.Disk_8),
-			"virtio9":  mapToTerraform_QemuVirtIOStorage_Disks(config.Disk_9),
-			"virtio10": mapToTerraform_QemuVirtIOStorage_Disks(config.Disk_10),
-			"virtio11": mapToTerraform_QemuVirtIOStorage_Disks(config.Disk_11),
-			"virtio12": mapToTerraform_QemuVirtIOStorage_Disks(config.Disk_12),
-			"virtio13": mapToTerraform_QemuVirtIOStorage_Disks(config.Disk_13),
-			"virtio14": mapToTerraform_QemuVirtIOStorage_Disks(config.Disk_14),
-			"virtio15": mapToTerraform_QemuVirtIOStorage_Disks(config.Disk_15),
-		},
-	}
-}
-
-func mapToTerraform_QemuVirtIOStorage_Disk(config *pxapi.QemuVirtIOStorage, slot string) (settings map[string]interface{}) {
-	if config == nil {
-		return nil
-	}
-	if config.Disk != nil {
-		settings = map[string]interface{}{
-			"asyncio":        string(config.Disk.AsyncIO),
-			"backup":         config.Disk.Backup,
-			"cache":          string(config.Disk.Cache),
-			"discard":        config.Disk.Discard,
-			"format":         string(config.Disk.Format),
-			"id":             int(config.Disk.Id),
-			"iothread":       config.Disk.IOThread,
-			"linked_disk_id": mapFromStruct_LinkedCloneId(config.Disk.LinkedDiskId),
-			"readonly":       config.Disk.ReadOnly,
-			"replicate":      config.Disk.Replicate,
-			"serial":         string(config.Disk.Serial),
-			"size":           convert_KibibytesToString(int64(config.Disk.SizeInKibibytes)),
-			"storage":        string(config.Disk.Storage),
-			"type":           "disk",
-			"wwn":            string(config.Disk.WorldWideName)}
-		mapFormStruct_QemuDiskBandwidth(settings, config.Disk.Bandwidth)
-	}
-	if config.Passthrough != nil {
-		settings = map[string]interface{}{
-			"asyncio":     string(config.Passthrough.AsyncIO),
-			"backup":      config.Passthrough.Backup,
-			"cache":       string(config.Passthrough.Cache),
-			"discard":     config.Passthrough.Discard,
-			"file":        config.Passthrough.File,
-			"iothread":    config.Passthrough.IOThread,
-			"passthrough": true,
-			"readonly":    config.Passthrough.ReadOnly,
-			"replicate":   config.Passthrough.Replicate,
-			"serial":      string(config.Passthrough.Serial),
-			"size":        convert_KibibytesToString(int64(config.Passthrough.SizeInKibibytes)),
-			"type":        "disk",
-			"wwn":         string(config.Passthrough.WorldWideName)}
-		mapFormStruct_QemuDiskBandwidth(settings, config.Passthrough.Bandwidth)
-	}
-	if config.CdRom != nil {
-		settings = mapToTerraform_QemuCdRom_Disk_unsafe(config.CdRom)
-	}
-	settings["slot"] = slot
-	return settings
-}
-
-func mapToTerraform_QemuVirtIOStorage_Disks(config *pxapi.QemuVirtIOStorage) []interface{} {
-	if config == nil {
-		return nil
-	}
-	mapToTerraform_QemuCdRom_Disks(config.CdRom)
-	if config.Disk != nil {
-		mapParams := map[string]interface{}{
-			"asyncio":        string(config.Disk.AsyncIO),
-			"backup":         config.Disk.Backup,
-			"cache":          string(config.Disk.Cache),
-			"discard":        config.Disk.Discard,
-			"format":         string(config.Disk.Format),
-			"id":             int(config.Disk.Id),
-			"iothread":       config.Disk.IOThread,
-			"linked_disk_id": mapFromStruct_LinkedCloneId(config.Disk.LinkedDiskId),
-			"readonly":       config.Disk.ReadOnly,
-			"replicate":      config.Disk.Replicate,
-			"serial":         string(config.Disk.Serial),
-			"size":           convert_KibibytesToString(int64(config.Disk.SizeInKibibytes)),
-			"storage":        string(config.Disk.Storage),
-		}
-		mapFormStruct_QemuDiskBandwidth(mapParams, config.Disk.Bandwidth)
-		return []interface{}{
-			map[string]interface{}{
-				"disk": []interface{}{mapParams},
-			},
-		}
-	}
-	if config.Passthrough != nil {
-		mapParams := map[string]interface{}{
-			"asyncio":   string(config.Passthrough.AsyncIO),
-			"backup":    config.Passthrough.Backup,
-			"cache":     string(config.Passthrough.Cache),
-			"discard":   config.Passthrough.Discard,
-			"file":      config.Passthrough.File,
-			"iothread":  config.Passthrough.IOThread,
-			"readonly":  config.Passthrough.ReadOnly,
-			"replicate": config.Passthrough.Replicate,
-			"serial":    string(config.Passthrough.Serial),
-			"size":      convert_KibibytesToString(int64(config.Passthrough.SizeInKibibytes)),
-		}
-		mapFormStruct_QemuDiskBandwidth(mapParams, config.Passthrough.Bandwidth)
-		return []interface{}{
-			map[string]interface{}{
-				"passthrough": []interface{}{mapParams},
-			},
-		}
-	}
-	return mapToTerraform_QemuCdRom_Disks(config.CdRom)
-}
-
-func mapToTerraform_Serials(config pxapi.SerialInterfaces) []interface{} {
-	var index int
-	serials := make([]interface{}, len(config))
-	for i, e := range config {
-		localMap := map[string]interface{}{"id": int(i)}
-		if e.Socket {
-			localMap["type"] = "socket"
-		} else {
-			localMap["type"] = string(e.Path)
-		}
-		serials[index] = localMap
-		index++
-	}
-	return serials
-}
-
-// Map the terraform schema to sdk struct
-
-func mapToStruct_IsoFile(iso string) *pxapi.IsoFile {
-	if iso == "" {
-		return nil
-	}
-	storage, fileWithPrefix, cut := strings.Cut(iso, ":")
-	if !cut {
-		return nil
-	}
-	_, file, cut := strings.Cut(fileWithPrefix, "/")
-	if !cut {
-		return nil
-	}
-	return &pxapi.IsoFile{File: file, Storage: storage}
-}
-
-func mapToSDK_CloudInit(d *schema.ResourceData) *pxapi.CloudInit {
-	ci := pxapi.CloudInit{
-		Custom: &pxapi.CloudInitCustom{
-			Meta:    &pxapi.CloudInitSnippet{},
-			Network: &pxapi.CloudInitSnippet{},
-			User:    &pxapi.CloudInitSnippet{},
-			Vendor:  &pxapi.CloudInitSnippet{},
-		},
-		DNS: &pxapi.GuestDNS{
-			SearchDomain: util.Pointer(d.Get("searchdomain").(string)),
-			NameServers:  nameservers.Split(d.Get("nameserver").(string)),
-		},
-		NetworkInterfaces: pxapi.CloudInitNetworkInterfaces{},
-		PublicSSHkeys:     sshkeys.Split(d.Get("sshkeys").(string)),
-		UpgradePackages:   util.Pointer(d.Get("ciupgrade").(bool)),
-		UserPassword:      util.Pointer(d.Get("cipassword").(string)),
-		Username:          util.Pointer(d.Get("ciuser").(string)),
-	}
-	params := splitStringOfSettings(d.Get("cicustom").(string))
-	if v, isSet := params["meta"]; isSet {
-		ci.Custom.Meta = mapToSDK_CloudInitSnippet(v)
-	}
-	if v, isSet := params["network"]; isSet {
-		ci.Custom.Network = mapToSDK_CloudInitSnippet(v)
-	}
-	if v, isSet := params["user"]; isSet {
-		ci.Custom.User = mapToSDK_CloudInitSnippet(v)
-	}
-	if v, isSet := params["vendor"]; isSet {
-		ci.Custom.Vendor = mapToSDK_CloudInitSnippet(v)
-	}
-	for i := 0; i < 16; i++ {
-		ci.NetworkInterfaces[pxapi.QemuNetworkInterfaceID(i)] = mapToSDK_CloudInitNetworkConfig(d.Get("ipconfig" + strconv.Itoa(i)).(string))
-	}
-	return &ci
-}
-
-func mapToSDK_CloudInitNetworkConfig(param string) pxapi.CloudInitNetworkConfig {
-	config := pxapi.CloudInitNetworkConfig{
-		IPv4: &pxapi.CloudInitIPv4Config{
-			Address: util.Pointer(pxapi.IPv4CIDR("")),
-			DHCP:    false,
-			Gateway: util.Pointer(pxapi.IPv4Address(""))},
-		IPv6: &pxapi.CloudInitIPv6Config{
-			Address: util.Pointer(pxapi.IPv6CIDR("")),
-			DHCP:    false,
-			Gateway: util.Pointer(pxapi.IPv6Address("")),
-			SLAAC:   false}}
-	params := splitStringOfSettings(param)
-	if v, isSet := params["ip"]; isSet {
-		if v == "dhcp" {
-			config.IPv4.DHCP = true
-		} else {
-			*config.IPv4.Address = pxapi.IPv4CIDR(v)
-		}
-	}
-	if v, isSet := params["gw"]; isSet {
-		*config.IPv4.Gateway = pxapi.IPv4Address(v)
-	}
-	if v, isSet := params["ip6"]; isSet {
-		if v == "dhcp" {
-			config.IPv6.DHCP = true
-		} else if v == "auto" {
-			config.IPv6.SLAAC = true
-		} else {
-			*config.IPv6.Address = pxapi.IPv6CIDR(v)
-		}
-	}
 	if v, isSet := params["gw6"]; isSet {
 		*config.IPv6.Gateway = pxapi.IPv6Address(v)
 	}
@@ -2824,102 +1938,6 @@
 		VirtualCores: util.Pointer(pxapi.CpuVirtualCores(d.Get("vcpus").(int)))}
 }
 
-func mapToSDK_QemuCdRom_Disk(slot string, schema map[string]interface{}) (*pxapi.QemuCdRom, diag.Diagnostics) {
-	diags := warnings_CdromAndCloudinit(slot, "cdrom", schema)
-	if schema["storage"].(string) != "" {
-		diags = append(diags, warningDisk(slot, "storage", "type", "cdrom", ""))
-	}
-	if schema["passthrough"].(bool) {
-		return &pxapi.QemuCdRom{Passthrough: true}, diags
-	}
-	return &pxapi.QemuCdRom{Iso: mapToStruct_IsoFile(schema["iso"].(string))}, diags
-}
-
-func mapToSDK_QemuCdRom_Disks(schema map[string]interface{}) (cdRom *pxapi.QemuCdRom) {
-	schemaItem, ok := schema["cdrom"].([]interface{})
-	if !ok {
-		return
-	}
-	if len(schemaItem) != 1 || schemaItem[0] == nil {
-		return &pxapi.QemuCdRom{}
-	}
-	cdRomSchema := schemaItem[0].(map[string]interface{})
-	return &pxapi.QemuCdRom{
-		Iso:         mapToStruct_IsoFile(cdRomSchema["iso"].(string)),
-		Passthrough: cdRomSchema["passthrough"].(bool),
-	}
-}
-
-func mapToSDK_QemuCloudInit_Disk(slot string, schema map[string]interface{}) (*pxapi.QemuCloudInitDisk, diag.Diagnostics) {
-	diags := warnings_CdromAndCloudinit(slot, "cloudinit", schema)
-	if schema["iso"].(string) != "" {
-		diags = append(diags, warningDisk(slot, "iso", "type", "cloudinit", ""))
-	}
-	if schema["passthrough"].(bool) {
-		diags = append(diags, warningDisk(slot, "passthrough", "type", "cloudinit", ""))
-	}
-	return &pxapi.QemuCloudInitDisk{
-		Format:  pxapi.QemuDiskFormat_Raw,
-		Storage: schema["storage"].(string),
-	}, diags
-}
-
-func mapToSDK_QemuCloudInit_Disks(schemaItem []interface{}) (ci *pxapi.QemuCloudInitDisk) {
-	ciSchema := schemaItem[0].(map[string]interface{})
-	return &pxapi.QemuCloudInitDisk{
-		Format:  pxapi.QemuDiskFormat_Raw,
-		Storage: ciSchema["storage"].(string),
-	}
-}
-
-func mapToSDK_QemuDiskBandwidth_Disk(schema map[string]interface{}) pxapi.QemuDiskBandwidth {
-	return pxapi.QemuDiskBandwidth{
-		MBps: pxapi.QemuDiskBandwidthMBps{
-			ReadLimit: pxapi.QemuDiskBandwidthMBpsLimit{
-				Burst:      pxapi.QemuDiskBandwidthMBpsLimitBurst(schema["mbps_r_burst"].(float64)),
-				Concurrent: pxapi.QemuDiskBandwidthMBpsLimitConcurrent(schema["mbps_r_concurrent"].(float64))},
-			WriteLimit: pxapi.QemuDiskBandwidthMBpsLimit{
-				Burst:      pxapi.QemuDiskBandwidthMBpsLimitBurst(schema["mbps_wr_burst"].(float64)),
-				Concurrent: pxapi.QemuDiskBandwidthMBpsLimitConcurrent(schema["mbps_wr_concurrent"].(float64))}},
-		Iops: pxapi.QemuDiskBandwidthIops{
-			ReadLimit: pxapi.QemuDiskBandwidthIopsLimit{
-				Burst:         pxapi.QemuDiskBandwidthIopsLimitBurst(schema["iops_r_burst"].(int)),
-				BurstDuration: uint(schema["iops_r_burst_length"].(int)),
-				Concurrent:    pxapi.QemuDiskBandwidthIopsLimitConcurrent(schema["iops_r_concurrent"].(int))},
-			WriteLimit: pxapi.QemuDiskBandwidthIopsLimit{
-				Burst:         pxapi.QemuDiskBandwidthIopsLimitBurst(schema["iops_wr_burst"].(int)),
-				BurstDuration: uint(schema["iops_wr_burst_length"].(int)),
-				Concurrent:    pxapi.QemuDiskBandwidthIopsLimitConcurrent(schema["iops_wr_concurrent"].(int))}},
-	}
-}
-
-func mapToSDK_QemuDiskBandwidth_Disks(schema map[string]interface{}) pxapi.QemuDiskBandwidth {
-	return pxapi.QemuDiskBandwidth{
-		MBps: pxapi.QemuDiskBandwidthMBps{
-			ReadLimit: pxapi.QemuDiskBandwidthMBpsLimit{
-				Burst:      pxapi.QemuDiskBandwidthMBpsLimitBurst(schema["mbps_r_burst"].(float64)),
-				Concurrent: pxapi.QemuDiskBandwidthMBpsLimitConcurrent(schema["mbps_r_concurrent"].(float64)),
-			},
-			WriteLimit: pxapi.QemuDiskBandwidthMBpsLimit{
-				Burst:      pxapi.QemuDiskBandwidthMBpsLimitBurst(schema["mbps_wr_burst"].(float64)),
-				Concurrent: pxapi.QemuDiskBandwidthMBpsLimitConcurrent(schema["mbps_wr_concurrent"].(float64)),
-			},
-		},
-		Iops: pxapi.QemuDiskBandwidthIops{
-			ReadLimit: pxapi.QemuDiskBandwidthIopsLimit{
-				Burst:         pxapi.QemuDiskBandwidthIopsLimitBurst(schema["iops_r_burst"].(int)),
-				BurstDuration: uint(schema["iops_r_burst_length"].(int)),
-				Concurrent:    pxapi.QemuDiskBandwidthIopsLimitConcurrent(schema["iops_r_concurrent"].(int)),
-			},
-			WriteLimit: pxapi.QemuDiskBandwidthIopsLimit{
-				Burst:         pxapi.QemuDiskBandwidthIopsLimitBurst(schema["iops_wr_burst"].(int)),
-				BurstDuration: uint(schema["iops_wr_burst_length"].(int)),
-				Concurrent:    pxapi.QemuDiskBandwidthIopsLimitConcurrent(schema["iops_wr_concurrent"].(int)),
-			},
-		},
-	}
-}
-
 func mapToSDK_QemuGuestAgent(d *schema.ResourceData) *pxapi.QemuGuestAgent {
 	var tmpEnable bool
 	if d.Get("agent").(int) == 1 {
@@ -2928,1610 +1946,4 @@
 	return &pxapi.QemuGuestAgent{
 		Enable: &tmpEnable,
 	}
-}
-
-func mapToSDK_QemuIdeDisks_Disk(ide *pxapi.QemuIdeDisks, id string, schema map[string]interface{}) diag.Diagnostics {
-	switch id {
-	case "0":
-		return mapToSDK_QemuIdeStorage_Disk(ide.Disk_0, schema, id)
-	case "1":
-		return mapToSDK_QemuIdeStorage_Disk(ide.Disk_1, schema, id)
-	case "2":
-		return mapToSDK_QemuIdeStorage_Disk(ide.Disk_2, schema, id)
-	case "3":
-		return mapToSDK_QemuIdeStorage_Disk(ide.Disk_3, schema, id)
-	}
-	return nil
-}
-
-func mapToSDK_QemuIdeDisks_Disks(ide *pxapi.QemuIdeDisks, schema map[string]interface{}) {
-	schemaItem, ok := schema["ide"].([]interface{})
-	if !ok || len(schemaItem) != 1 || schemaItem[0] == nil {
-		return
-	}
-	disks := schemaItem[0].(map[string]interface{})
-	mapToSDK_QemuIdeStorage_Disks(ide.Disk_0, "ide0", disks)
-	mapToSDK_QemuIdeStorage_Disks(ide.Disk_1, "ide1", disks)
-	mapToSDK_QemuIdeStorage_Disks(ide.Disk_2, "ide2", disks)
-	mapToSDK_QemuIdeStorage_Disks(ide.Disk_3, "ide3", disks)
-}
-
-func mapToSDK_QemuIdeStorage_Disk(ide *pxapi.QemuIdeStorage, schema map[string]interface{}, id string) (diags diag.Diagnostics) {
-	slot := "ide" + id
-	if ide.CdRom != nil || ide.Disk != nil || ide.Passthrough != nil || ide.CloudInit != nil {
-		return errorDiskSlotDuplicate(slot)
-	}
-	switch schema["type"].(string) {
-	case "disk":
-		if schema["iothread"].(bool) {
-			diags = append(diags, warningDisk(slot, "iothread", "slot", slot, ""))
-		}
-		if schema["iso"].(string) != "" {
-			diags = append(diags, warningDisk(slot, "iso", "slot", slot, ""))
-		}
-		if schema["readonly"].(bool) {
-			diags = append(diags, warningDisk(slot, "readonly", "slot", slot, ""))
-		}
-		if schema["passthrough"].(bool) { // passthrough disk
-			ide.Passthrough = &pxapi.QemuIdePassthrough{
-				AsyncIO:       pxapi.QemuDiskAsyncIO(schema["asyncio"].(string)),
-				Backup:        schema["backup"].(bool),
-				Bandwidth:     mapToSDK_QemuDiskBandwidth_Disk(schema),
-				Cache:         pxapi.QemuDiskCache(schema["cache"].(string)),
-				Discard:       schema["discard"].(bool),
-				EmulateSSD:    schema["emulatessd"].(bool),
-				File:          schema["disk_file"].(string),
-				Replicate:     schema["replicate"].(bool),
-				Serial:        pxapi.QemuDiskSerial(schema["serial"].(string)),
-				WorldWideName: pxapi.QemuWorldWideName(schema["wwn"].(string))}
-			diags = append(diags, warnings_DiskPassthrough(slot, schema)...)
-		} else { // normal disk
-			ide.Disk = &pxapi.QemuIdeDisk{
-				AsyncIO:       pxapi.QemuDiskAsyncIO(schema["asyncio"].(string)),
-				Backup:        schema["backup"].(bool),
-				Bandwidth:     mapToSDK_QemuDiskBandwidth_Disk(schema),
-				Cache:         pxapi.QemuDiskCache(schema["cache"].(string)),
-				Discard:       schema["discard"].(bool),
-				EmulateSSD:    schema["emulatessd"].(bool),
-				Format:        default_format(schema["format"].(string)),
-				Replicate:     schema["replicate"].(bool),
-				Serial:        pxapi.QemuDiskSerial(schema["serial"].(string)),
-				WorldWideName: pxapi.QemuWorldWideName(schema["wwn"].(string))}
-			var tmpDiags diag.Diagnostics
-			ide.Disk.SizeInKibibytes, tmpDiags = mapToSDK_Size_Disk(slot, schema)
-			diags = append(diags, tmpDiags...)
-			ide.Disk.Storage, tmpDiags = mapToSDK_Storage_Disk(slot, schema)
-			diags = append(diags, tmpDiags...)
-			if schema["disk_file"].(string) != "" {
-				diags = append(diags, warningDisk(slot, "disk_file", "type", "disk", ""))
-			}
-		}
-	case "cdrom":
-		ide.CdRom, diags = mapToSDK_QemuCdRom_Disk(slot, schema)
-	case "cloudinit":
-		ide.CloudInit, diags = mapToSDK_QemuCloudInit_Disk(slot, schema)
-	}
-	return
-}
-
-func mapToSDK_QemuIdeStorage_Disks(ide *pxapi.QemuIdeStorage, key string, schema map[string]interface{}) {
-	schemaItem, ok := schema[key].([]interface{})
-	if !ok || len(schemaItem) != 1 || schemaItem[0] == nil {
-		return
-	}
-	storageSchema := schemaItem[0].(map[string]interface{})
-	tmpDisk, ok := storageSchema["disk"].([]interface{})
-	if ok && len(tmpDisk) == 1 && tmpDisk[0] != nil {
-		disk := tmpDisk[0].(map[string]interface{})
-		ide.Disk = &pxapi.QemuIdeDisk{
-			Backup:          disk["backup"].(bool),
-			Bandwidth:       mapToSDK_QemuDiskBandwidth_Disks(disk),
-			Discard:         disk["discard"].(bool),
-			EmulateSSD:      disk["emulatessd"].(bool),
-			Format:          pxapi.QemuDiskFormat(disk["format"].(string)),
-			Replicate:       disk["replicate"].(bool),
-			SizeInKibibytes: pxapi.QemuDiskSize(convert_SizeStringToKibibytes_Unsafe(disk["size"].(string))),
-			Storage:         disk["storage"].(string),
-		}
-		if asyncIO, ok := disk["asyncio"].(string); ok {
-			ide.Disk.AsyncIO = pxapi.QemuDiskAsyncIO(asyncIO)
-		}
-		if cache, ok := disk["cache"].(string); ok {
-			ide.Disk.Cache = pxapi.QemuDiskCache(cache)
-		}
-		if serial, ok := disk["serial"].(string); ok {
-			ide.Disk.Serial = pxapi.QemuDiskSerial(serial)
-		}
-		return
-	}
-	tmpPassthrough, ok := storageSchema["passthrough"].([]interface{})
-	if ok && len(tmpPassthrough) == 1 && tmpPassthrough[0] != nil {
-		passthrough := tmpPassthrough[0].(map[string]interface{})
-		ide.Passthrough = &pxapi.QemuIdePassthrough{
-			Backup:     passthrough["backup"].(bool),
-			Bandwidth:  mapToSDK_QemuDiskBandwidth_Disks(passthrough),
-			Discard:    passthrough["discard"].(bool),
-			EmulateSSD: passthrough["emulatessd"].(bool),
-			File:       passthrough["file"].(string),
-			Replicate:  passthrough["replicate"].(bool),
-		}
-		if asyncIO, ok := passthrough["asyncio"].(string); ok {
-			ide.Passthrough.AsyncIO = pxapi.QemuDiskAsyncIO(asyncIO)
-		}
-		if cache, ok := passthrough["cache"].(string); ok {
-			ide.Passthrough.Cache = pxapi.QemuDiskCache(cache)
-		}
-		if serial, ok := passthrough["serial"].(string); ok {
-			ide.Passthrough.Serial = pxapi.QemuDiskSerial(serial)
-		}
-		return
-	}
-	if v, ok := storageSchema["cloudinit"].([]interface{}); ok && len(v) == 1 && v[0] != nil {
-		ide.CloudInit = mapToSDK_QemuCloudInit_Disks(v)
-		return
-	}
-	ide.CdRom = mapToSDK_QemuCdRom_Disks(storageSchema)
-}
-
-func mapToSDK_QemuSataDisks_Disk(sata *pxapi.QemuSataDisks, id string, schema map[string]interface{}) diag.Diagnostics {
-	switch id {
-	case "0":
-		return mapToSDK_QemuSataStorage_Disk(sata.Disk_0, schema, id)
-	case "1":
-		return mapToSDK_QemuSataStorage_Disk(sata.Disk_1, schema, id)
-	case "2":
-		return mapToSDK_QemuSataStorage_Disk(sata.Disk_2, schema, id)
-	case "3":
-		return mapToSDK_QemuSataStorage_Disk(sata.Disk_3, schema, id)
-	case "4":
-		return mapToSDK_QemuSataStorage_Disk(sata.Disk_4, schema, id)
-	case "5":
-		return mapToSDK_QemuSataStorage_Disk(sata.Disk_5, schema, id)
-	}
-	return nil
-}
-
-func mapToSDK_QemuSataDisks_Disks(sata *pxapi.QemuSataDisks, schema map[string]interface{}) {
-	schemaItem, ok := schema["sata"].([]interface{})
-	if !ok || len(schemaItem) != 1 || schemaItem[0] == nil {
-		return
-	}
-	disks := schemaItem[0].(map[string]interface{})
-	mapToSDK_QemuSataStorage_Disks(sata.Disk_0, "sata0", disks)
-	mapToSDK_QemuSataStorage_Disks(sata.Disk_1, "sata1", disks)
-	mapToSDK_QemuSataStorage_Disks(sata.Disk_2, "sata2", disks)
-	mapToSDK_QemuSataStorage_Disks(sata.Disk_3, "sata3", disks)
-	mapToSDK_QemuSataStorage_Disks(sata.Disk_4, "sata4", disks)
-	mapToSDK_QemuSataStorage_Disks(sata.Disk_5, "sata5", disks)
-}
-
-func mapToSDK_QemuSataStorage_Disk(sata *pxapi.QemuSataStorage, schema map[string]interface{}, id string) (diags diag.Diagnostics) {
-	slot := "sata" + id
-	if sata.CdRom != nil || sata.Disk != nil || sata.Passthrough != nil || sata.CloudInit != nil {
-		return errorDiskSlotDuplicate(slot)
-	}
-	switch schema["type"].(string) {
-	case "disk":
-		if schema["iothread"].(bool) {
-			diags = append(diags, warningDisk(slot, "iothread", "slot", slot, ""))
-		}
-		if schema["iso"].(string) != "" {
-			diags = append(diags, warningDisk(slot, "iso", "slot", slot, ""))
-		}
-		if schema["readonly"].(bool) {
-			diags = append(diags, warningDisk(slot, "readonly", "slot", slot, ""))
-		}
-		if schema["passthrough"].(bool) { // passthrough disk
-			sata.Passthrough = &pxapi.QemuSataPassthrough{
-				AsyncIO:       pxapi.QemuDiskAsyncIO(schema["asyncio"].(string)),
-				Backup:        schema["backup"].(bool),
-				Bandwidth:     mapToSDK_QemuDiskBandwidth_Disk(schema),
-				Cache:         pxapi.QemuDiskCache(schema["cache"].(string)),
-				Discard:       schema["discard"].(bool),
-				EmulateSSD:    schema["emulatessd"].(bool),
-				File:          schema["disk_file"].(string),
-				Replicate:     schema["replicate"].(bool),
-				Serial:        pxapi.QemuDiskSerial(schema["serial"].(string)),
-				WorldWideName: pxapi.QemuWorldWideName(schema["wwn"].(string))}
-			diags = append(diags, warnings_DiskPassthrough(slot, schema)...)
-		} else { // normal disk
-			sata.Disk = &pxapi.QemuSataDisk{
-				AsyncIO:       pxapi.QemuDiskAsyncIO(schema["asyncio"].(string)),
-				Backup:        schema["backup"].(bool),
-				Bandwidth:     mapToSDK_QemuDiskBandwidth_Disk(schema),
-				Cache:         pxapi.QemuDiskCache(schema["cache"].(string)),
-				Discard:       schema["discard"].(bool),
-				EmulateSSD:    schema["emulatessd"].(bool),
-				Format:        default_format(schema["format"].(string)),
-				Replicate:     schema["replicate"].(bool),
-				Serial:        pxapi.QemuDiskSerial(schema["serial"].(string)),
-				WorldWideName: pxapi.QemuWorldWideName(schema["wwn"].(string))}
-			var tmpDiags diag.Diagnostics
-			sata.Disk.SizeInKibibytes, tmpDiags = mapToSDK_Size_Disk(slot, schema)
-			diags = append(diags, tmpDiags...)
-			sata.Disk.Storage, tmpDiags = mapToSDK_Storage_Disk(slot, schema)
-			diags = append(diags, tmpDiags...)
-			if schema["disk_file"].(string) != "" {
-				diags = append(diags, warningDisk(slot, "disk_file", "type", "disk", ""))
-			}
-		}
-	case "cdrom":
-		sata.CdRom, diags = mapToSDK_QemuCdRom_Disk(slot, schema)
-	case "cloudinit":
-		sata.CloudInit, diags = mapToSDK_QemuCloudInit_Disk(slot, schema)
-	}
-	return
-}
-
-func mapToSDK_QemuSataStorage_Disks(sata *pxapi.QemuSataStorage, key string, schema map[string]interface{}) {
-	schemaItem, ok := schema[key].([]interface{})
-	if !ok || len(schemaItem) != 1 || schemaItem[0] == nil {
-		return
-	}
-	storageSchema := schemaItem[0].(map[string]interface{})
-	tmpDisk, ok := storageSchema["disk"].([]interface{})
-	if ok && len(tmpDisk) == 1 && tmpDisk[0] != nil {
-		disk := tmpDisk[0].(map[string]interface{})
-		sata.Disk = &pxapi.QemuSataDisk{
-			Backup:          disk["backup"].(bool),
-			Bandwidth:       mapToSDK_QemuDiskBandwidth_Disks(disk),
-			Discard:         disk["discard"].(bool),
-			EmulateSSD:      disk["emulatessd"].(bool),
-			Format:          pxapi.QemuDiskFormat(disk["format"].(string)),
-			Replicate:       disk["replicate"].(bool),
-			SizeInKibibytes: pxapi.QemuDiskSize(convert_SizeStringToKibibytes_Unsafe(disk["size"].(string))),
-			Storage:         disk["storage"].(string),
-		}
-		if asyncIO, ok := disk["asyncio"].(string); ok {
-			sata.Disk.AsyncIO = pxapi.QemuDiskAsyncIO(asyncIO)
-		}
-		if cache, ok := disk["cache"].(string); ok {
-			sata.Disk.Cache = pxapi.QemuDiskCache(cache)
-		}
-		if serial, ok := disk["serial"].(string); ok {
-			sata.Disk.Serial = pxapi.QemuDiskSerial(serial)
-		}
-		return
-	}
-	tmpPassthrough, ok := storageSchema["passthrough"].([]interface{})
-	if ok && len(tmpPassthrough) == 1 && tmpPassthrough[0] != nil {
-		passthrough := tmpPassthrough[0].(map[string]interface{})
-		sata.Passthrough = &pxapi.QemuSataPassthrough{
-			Backup:     passthrough["backup"].(bool),
-			Bandwidth:  mapToSDK_QemuDiskBandwidth_Disks(passthrough),
-			Discard:    passthrough["discard"].(bool),
-			EmulateSSD: passthrough["emulatessd"].(bool),
-			File:       passthrough["file"].(string),
-			Replicate:  passthrough["replicate"].(bool),
-		}
-		if asyncIO, ok := passthrough["asyncio"].(string); ok {
-			sata.Passthrough.AsyncIO = pxapi.QemuDiskAsyncIO(asyncIO)
-		}
-		if cache, ok := passthrough["cache"].(string); ok {
-			sata.Passthrough.Cache = pxapi.QemuDiskCache(cache)
-		}
-		if serial, ok := passthrough["serial"].(string); ok {
-			sata.Passthrough.Serial = pxapi.QemuDiskSerial(serial)
-		}
-		return
-	}
-	if v, ok := storageSchema["cloudinit"].([]interface{}); ok && len(v) == 1 && v[0] != nil {
-		sata.CloudInit = mapToSDK_QemuCloudInit_Disks(v)
-		return
-	}
-	sata.CdRom = mapToSDK_QemuCdRom_Disks(storageSchema)
-}
-
-func mapToSDK_QemuScsiDisks_Disk(scsi *pxapi.QemuScsiDisks, id string, schema map[string]interface{}) diag.Diagnostics {
-	switch id {
-	case "0":
-		return mapToSDK_QemuScsiStorage_Disk(scsi.Disk_0, schema, id)
-	case "1":
-		return mapToSDK_QemuScsiStorage_Disk(scsi.Disk_1, schema, id)
-	case "2":
-		return mapToSDK_QemuScsiStorage_Disk(scsi.Disk_2, schema, id)
-	case "3":
-		return mapToSDK_QemuScsiStorage_Disk(scsi.Disk_3, schema, id)
-	case "4":
-		return mapToSDK_QemuScsiStorage_Disk(scsi.Disk_4, schema, id)
-	case "5":
-		return mapToSDK_QemuScsiStorage_Disk(scsi.Disk_5, schema, id)
-	case "6":
-		return mapToSDK_QemuScsiStorage_Disk(scsi.Disk_6, schema, id)
-	case "7":
-		return mapToSDK_QemuScsiStorage_Disk(scsi.Disk_7, schema, id)
-	case "8":
-		return mapToSDK_QemuScsiStorage_Disk(scsi.Disk_8, schema, id)
-	case "9":
-		return mapToSDK_QemuScsiStorage_Disk(scsi.Disk_9, schema, id)
-	case "10":
-		return mapToSDK_QemuScsiStorage_Disk(scsi.Disk_10, schema, id)
-	case "11":
-		return mapToSDK_QemuScsiStorage_Disk(scsi.Disk_11, schema, id)
-	case "12":
-		return mapToSDK_QemuScsiStorage_Disk(scsi.Disk_12, schema, id)
-	case "13":
-		return mapToSDK_QemuScsiStorage_Disk(scsi.Disk_13, schema, id)
-	case "14":
-		return mapToSDK_QemuScsiStorage_Disk(scsi.Disk_14, schema, id)
-	case "15":
-		return mapToSDK_QemuScsiStorage_Disk(scsi.Disk_15, schema, id)
-	case "16":
-		return mapToSDK_QemuScsiStorage_Disk(scsi.Disk_16, schema, id)
-	case "17":
-		return mapToSDK_QemuScsiStorage_Disk(scsi.Disk_17, schema, id)
-	case "18":
-		return mapToSDK_QemuScsiStorage_Disk(scsi.Disk_18, schema, id)
-	case "19":
-		return mapToSDK_QemuScsiStorage_Disk(scsi.Disk_19, schema, id)
-	case "20":
-		return mapToSDK_QemuScsiStorage_Disk(scsi.Disk_20, schema, id)
-	case "21":
-		return mapToSDK_QemuScsiStorage_Disk(scsi.Disk_21, schema, id)
-	case "22":
-		return mapToSDK_QemuScsiStorage_Disk(scsi.Disk_22, schema, id)
-	case "23":
-		return mapToSDK_QemuScsiStorage_Disk(scsi.Disk_23, schema, id)
-	case "24":
-		return mapToSDK_QemuScsiStorage_Disk(scsi.Disk_24, schema, id)
-	case "25":
-		return mapToSDK_QemuScsiStorage_Disk(scsi.Disk_25, schema, id)
-	case "26":
-		return mapToSDK_QemuScsiStorage_Disk(scsi.Disk_26, schema, id)
-	case "27":
-		return mapToSDK_QemuScsiStorage_Disk(scsi.Disk_27, schema, id)
-	case "28":
-		return mapToSDK_QemuScsiStorage_Disk(scsi.Disk_28, schema, id)
-	case "29":
-		return mapToSDK_QemuScsiStorage_Disk(scsi.Disk_29, schema, id)
-	case "30":
-		return mapToSDK_QemuScsiStorage_Disk(scsi.Disk_30, schema, id)
-	}
-	return nil
-}
-
-func mapToSDK_QemuScsiDisks_Disks(scsi *pxapi.QemuScsiDisks, schema map[string]interface{}) {
-	schemaItem, ok := schema["scsi"].([]interface{})
-	if !ok || len(schemaItem) != 1 || schemaItem[0] == nil {
-		return
-	}
-	disks := schemaItem[0].(map[string]interface{})
-	mapToSDK_QemuScsiStorage_Disks(scsi.Disk_0, "scsi0", disks)
-	mapToSDK_QemuScsiStorage_Disks(scsi.Disk_1, "scsi1", disks)
-	mapToSDK_QemuScsiStorage_Disks(scsi.Disk_2, "scsi2", disks)
-	mapToSDK_QemuScsiStorage_Disks(scsi.Disk_3, "scsi3", disks)
-	mapToSDK_QemuScsiStorage_Disks(scsi.Disk_4, "scsi4", disks)
-	mapToSDK_QemuScsiStorage_Disks(scsi.Disk_5, "scsi5", disks)
-	mapToSDK_QemuScsiStorage_Disks(scsi.Disk_6, "scsi6", disks)
-	mapToSDK_QemuScsiStorage_Disks(scsi.Disk_7, "scsi7", disks)
-	mapToSDK_QemuScsiStorage_Disks(scsi.Disk_8, "scsi8", disks)
-	mapToSDK_QemuScsiStorage_Disks(scsi.Disk_9, "scsi9", disks)
-	mapToSDK_QemuScsiStorage_Disks(scsi.Disk_10, "scsi10", disks)
-	mapToSDK_QemuScsiStorage_Disks(scsi.Disk_11, "scsi11", disks)
-	mapToSDK_QemuScsiStorage_Disks(scsi.Disk_12, "scsi12", disks)
-	mapToSDK_QemuScsiStorage_Disks(scsi.Disk_13, "scsi13", disks)
-	mapToSDK_QemuScsiStorage_Disks(scsi.Disk_14, "scsi14", disks)
-	mapToSDK_QemuScsiStorage_Disks(scsi.Disk_15, "scsi15", disks)
-	mapToSDK_QemuScsiStorage_Disks(scsi.Disk_16, "scsi16", disks)
-	mapToSDK_QemuScsiStorage_Disks(scsi.Disk_17, "scsi17", disks)
-	mapToSDK_QemuScsiStorage_Disks(scsi.Disk_18, "scsi18", disks)
-	mapToSDK_QemuScsiStorage_Disks(scsi.Disk_19, "scsi19", disks)
-	mapToSDK_QemuScsiStorage_Disks(scsi.Disk_20, "scsi20", disks)
-	mapToSDK_QemuScsiStorage_Disks(scsi.Disk_21, "scsi21", disks)
-	mapToSDK_QemuScsiStorage_Disks(scsi.Disk_22, "scsi22", disks)
-	mapToSDK_QemuScsiStorage_Disks(scsi.Disk_23, "scsi23", disks)
-	mapToSDK_QemuScsiStorage_Disks(scsi.Disk_24, "scsi24", disks)
-	mapToSDK_QemuScsiStorage_Disks(scsi.Disk_25, "scsi25", disks)
-	mapToSDK_QemuScsiStorage_Disks(scsi.Disk_26, "scsi26", disks)
-	mapToSDK_QemuScsiStorage_Disks(scsi.Disk_27, "scsi27", disks)
-	mapToSDK_QemuScsiStorage_Disks(scsi.Disk_28, "scsi28", disks)
-	mapToSDK_QemuScsiStorage_Disks(scsi.Disk_29, "scsi29", disks)
-	mapToSDK_QemuScsiStorage_Disks(scsi.Disk_30, "scsi30", disks)
-}
-
-func mapToSDK_QemuScsiStorage_Disk(scsi *pxapi.QemuScsiStorage, schema map[string]interface{}, id string) (diags diag.Diagnostics) {
-	slot := "scsi" + id
-	if scsi.CdRom != nil || scsi.Disk != nil || scsi.Passthrough != nil || scsi.CloudInit != nil {
-		return errorDiskSlotDuplicate(slot)
-	}
-	switch schema["type"].(string) {
-	case "disk":
-		if schema["iso"].(string) != "" {
-			diags = append(diags, warningDisk(slot, "iso", "slot", slot, ""))
-		}
-		if schema["passthrough"].(bool) { // passthrough disk
-			scsi.Passthrough = &pxapi.QemuScsiPassthrough{
-				AsyncIO:       pxapi.QemuDiskAsyncIO(schema["asyncio"].(string)),
-				Backup:        schema["backup"].(bool),
-				Bandwidth:     mapToSDK_QemuDiskBandwidth_Disk(schema),
-				Cache:         pxapi.QemuDiskCache(schema["cache"].(string)),
-				Discard:       schema["discard"].(bool),
-				EmulateSSD:    schema["emulatessd"].(bool),
-				File:          schema["disk_file"].(string),
-				IOThread:      schema["iothread"].(bool),
-				ReadOnly:      schema["readonly"].(bool),
-				Replicate:     schema["replicate"].(bool),
-				Serial:        pxapi.QemuDiskSerial(schema["serial"].(string)),
-				WorldWideName: pxapi.QemuWorldWideName(schema["wwn"].(string))}
-			diags = append(diags, warnings_DiskPassthrough(slot, schema)...)
-		} else { // normal disk
-			scsi.Disk = &pxapi.QemuScsiDisk{
-				AsyncIO:       pxapi.QemuDiskAsyncIO(schema["asyncio"].(string)),
-				Backup:        schema["backup"].(bool),
-				Bandwidth:     mapToSDK_QemuDiskBandwidth_Disk(schema),
-				Cache:         pxapi.QemuDiskCache(schema["cache"].(string)),
-				Discard:       schema["discard"].(bool),
-				EmulateSSD:    schema["emulatessd"].(bool),
-				Format:        default_format(schema["format"].(string)),
-				IOThread:      schema["iothread"].(bool),
-				ReadOnly:      schema["readonly"].(bool),
-				Replicate:     schema["replicate"].(bool),
-				Serial:        pxapi.QemuDiskSerial(schema["serial"].(string)),
-				WorldWideName: pxapi.QemuWorldWideName(schema["wwn"].(string))}
-			var tmpDiags diag.Diagnostics
-			scsi.Disk.SizeInKibibytes, tmpDiags = mapToSDK_Size_Disk(slot, schema)
-			diags = append(diags, tmpDiags...)
-			scsi.Disk.Storage, tmpDiags = mapToSDK_Storage_Disk(slot, schema)
-			diags = append(diags, tmpDiags...)
-			if schema["disk_file"].(string) != "" {
-				diags = append(diags, warningDisk(slot, "disk_file", "type", "disk", ""))
-			}
-		}
-	case "cdrom":
-		scsi.CdRom, diags = mapToSDK_QemuCdRom_Disk(slot, schema)
-	case "cloudinit":
-		scsi.CloudInit, diags = mapToSDK_QemuCloudInit_Disk(slot, schema)
-	}
-	return
-}
-
-func mapToSDK_QemuScsiStorage_Disks(scsi *pxapi.QemuScsiStorage, key string, schema map[string]interface{}) {
-	schemaItem, ok := schema[key].([]interface{})
-	if !ok || len(schemaItem) != 1 || schemaItem[0] == nil {
-		return
-	}
-	storageSchema := schemaItem[0].(map[string]interface{})
-	tmpDisk, ok := storageSchema["disk"].([]interface{})
-	if ok && len(tmpDisk) == 1 && tmpDisk[0] != nil {
-		disk := tmpDisk[0].(map[string]interface{})
-		scsi.Disk = &pxapi.QemuScsiDisk{
-			Backup:          disk["backup"].(bool),
-			Bandwidth:       mapToSDK_QemuDiskBandwidth_Disks(disk),
-			Discard:         disk["discard"].(bool),
-			EmulateSSD:      disk["emulatessd"].(bool),
-			Format:          pxapi.QemuDiskFormat(disk["format"].(string)),
-			IOThread:        disk["iothread"].(bool),
-			ReadOnly:        disk["readonly"].(bool),
-			Replicate:       disk["replicate"].(bool),
-			SizeInKibibytes: pxapi.QemuDiskSize(convert_SizeStringToKibibytes_Unsafe(disk["size"].(string))),
-			Storage:         disk["storage"].(string),
-		}
-		if asyncIO, ok := disk["asyncio"].(string); ok {
-			scsi.Disk.AsyncIO = pxapi.QemuDiskAsyncIO(asyncIO)
-		}
-		if cache, ok := disk["cache"].(string); ok {
-			scsi.Disk.Cache = pxapi.QemuDiskCache(cache)
-		}
-		if serial, ok := disk["serial"].(string); ok {
-			scsi.Disk.Serial = pxapi.QemuDiskSerial(serial)
-		}
-		return
-	}
-	tmpPassthrough, ok := storageSchema["passthrough"].([]interface{})
-	if ok && len(tmpPassthrough) == 1 && tmpPassthrough[0] != nil {
-		passthrough := tmpPassthrough[0].(map[string]interface{})
-		scsi.Passthrough = &pxapi.QemuScsiPassthrough{
-			Backup:     passthrough["backup"].(bool),
-			Bandwidth:  mapToSDK_QemuDiskBandwidth_Disks(passthrough),
-			Discard:    passthrough["discard"].(bool),
-			EmulateSSD: passthrough["emulatessd"].(bool),
-			File:       passthrough["file"].(string),
-			IOThread:   passthrough["iothread"].(bool),
-			ReadOnly:   passthrough["readonly"].(bool),
-			Replicate:  passthrough["replicate"].(bool),
-		}
-		if asyncIO, ok := passthrough["asyncio"].(string); ok {
-			scsi.Passthrough.AsyncIO = pxapi.QemuDiskAsyncIO(asyncIO)
-		}
-		if cache, ok := passthrough["cache"].(string); ok {
-			scsi.Passthrough.Cache = pxapi.QemuDiskCache(cache)
-		}
-		if serial, ok := passthrough["serial"].(string); ok {
-			scsi.Passthrough.Serial = pxapi.QemuDiskSerial(serial)
-		}
-		return
-	}
-	if v, ok := storageSchema["cloudinit"].([]interface{}); ok && len(v) == 1 && v[0] != nil {
-		scsi.CloudInit = mapToSDK_QemuCloudInit_Disks(v)
-		return
-	}
-	scsi.CdRom = mapToSDK_QemuCdRom_Disks(storageSchema)
-}
-
-func mapToSDK_QemuStorages(d *schema.ResourceData) (*pxapi.QemuStorages, diag.Diagnostics) {
-	storages := pxapi.QemuStorages{
-		Ide: &pxapi.QemuIdeDisks{
-			Disk_0: &pxapi.QemuIdeStorage{},
-			Disk_1: &pxapi.QemuIdeStorage{},
-			Disk_2: &pxapi.QemuIdeStorage{},
-			Disk_3: &pxapi.QemuIdeStorage{},
-		},
-		Sata: &pxapi.QemuSataDisks{
-			Disk_0: &pxapi.QemuSataStorage{},
-			Disk_1: &pxapi.QemuSataStorage{},
-			Disk_2: &pxapi.QemuSataStorage{},
-			Disk_3: &pxapi.QemuSataStorage{},
-			Disk_4: &pxapi.QemuSataStorage{},
-			Disk_5: &pxapi.QemuSataStorage{},
-		},
-		Scsi: &pxapi.QemuScsiDisks{
-			Disk_0:  &pxapi.QemuScsiStorage{},
-			Disk_1:  &pxapi.QemuScsiStorage{},
-			Disk_2:  &pxapi.QemuScsiStorage{},
-			Disk_3:  &pxapi.QemuScsiStorage{},
-			Disk_4:  &pxapi.QemuScsiStorage{},
-			Disk_5:  &pxapi.QemuScsiStorage{},
-			Disk_6:  &pxapi.QemuScsiStorage{},
-			Disk_7:  &pxapi.QemuScsiStorage{},
-			Disk_8:  &pxapi.QemuScsiStorage{},
-			Disk_9:  &pxapi.QemuScsiStorage{},
-			Disk_10: &pxapi.QemuScsiStorage{},
-			Disk_11: &pxapi.QemuScsiStorage{},
-			Disk_12: &pxapi.QemuScsiStorage{},
-			Disk_13: &pxapi.QemuScsiStorage{},
-			Disk_14: &pxapi.QemuScsiStorage{},
-			Disk_15: &pxapi.QemuScsiStorage{},
-			Disk_16: &pxapi.QemuScsiStorage{},
-			Disk_17: &pxapi.QemuScsiStorage{},
-			Disk_18: &pxapi.QemuScsiStorage{},
-			Disk_19: &pxapi.QemuScsiStorage{},
-			Disk_20: &pxapi.QemuScsiStorage{},
-			Disk_21: &pxapi.QemuScsiStorage{},
-			Disk_22: &pxapi.QemuScsiStorage{},
-			Disk_23: &pxapi.QemuScsiStorage{},
-			Disk_24: &pxapi.QemuScsiStorage{},
-			Disk_25: &pxapi.QemuScsiStorage{},
-			Disk_26: &pxapi.QemuScsiStorage{},
-			Disk_27: &pxapi.QemuScsiStorage{},
-			Disk_28: &pxapi.QemuScsiStorage{},
-			Disk_29: &pxapi.QemuScsiStorage{},
-			Disk_30: &pxapi.QemuScsiStorage{},
-		},
-		VirtIO: &pxapi.QemuVirtIODisks{
-			Disk_0:  &pxapi.QemuVirtIOStorage{},
-			Disk_1:  &pxapi.QemuVirtIOStorage{},
-			Disk_2:  &pxapi.QemuVirtIOStorage{},
-			Disk_3:  &pxapi.QemuVirtIOStorage{},
-			Disk_4:  &pxapi.QemuVirtIOStorage{},
-			Disk_5:  &pxapi.QemuVirtIOStorage{},
-			Disk_6:  &pxapi.QemuVirtIOStorage{},
-			Disk_7:  &pxapi.QemuVirtIOStorage{},
-			Disk_8:  &pxapi.QemuVirtIOStorage{},
-			Disk_9:  &pxapi.QemuVirtIOStorage{},
-			Disk_10: &pxapi.QemuVirtIOStorage{},
-			Disk_11: &pxapi.QemuVirtIOStorage{},
-			Disk_12: &pxapi.QemuVirtIOStorage{},
-			Disk_13: &pxapi.QemuVirtIOStorage{},
-			Disk_14: &pxapi.QemuVirtIOStorage{},
-			Disk_15: &pxapi.QemuVirtIOStorage{},
-		},
-	}
-	diags := make(diag.Diagnostics, 0)
-	if v, ok := d.GetOk("disk"); ok {
-		for _, disk := range v.([]interface{}) {
-			tmpDisk := disk.(map[string]interface{})
-			slot := tmpDisk["slot"].(string)
-			if len(slot) > 6 { // virtio
-				diags = append(diags, mapToSDK_QemuVirtIODisks_Disk(storages.VirtIO, slot[6:], tmpDisk)...)
-				continue
-			}
-			if len(slot) > 4 {
-				switch slot[0:4] {
-				case "sata":
-					diags = append(diags, mapToSDK_QemuSataDisks_Disk(storages.Sata, slot[4:], tmpDisk)...)
-				case "scsi":
-					diags = append(diags, mapToSDK_QemuScsiDisks_Disk(storages.Scsi, slot[4:], tmpDisk)...)
-				}
-				continue
-			}
-			if len(slot) > 3 { // ide
-				diags = append(diags, mapToSDK_QemuIdeDisks_Disk(storages.Ide, slot[3:], tmpDisk)...)
-			}
-		}
-	} else {
-		schemaItem := d.Get("disks").([]interface{})
-		if len(schemaItem) == 1 {
-			schemaStorages, ok := schemaItem[0].(map[string]interface{})
-			if ok {
-				mapToSDK_QemuIdeDisks_Disks(storages.Ide, schemaStorages)
-				mapToSDK_QemuSataDisks_Disks(storages.Sata, schemaStorages)
-				mapToSDK_QemuScsiDisks_Disks(storages.Scsi, schemaStorages)
-				mapToSDK_QemuVirtIODisks_Disks(storages.VirtIO, schemaStorages)
-			}
-		}
-	}
-	return &storages, diags
-}
-
-func mapToSDK_QemuVirtIODisks_Disk(virtio *pxapi.QemuVirtIODisks, id string, schema map[string]interface{}) diag.Diagnostics {
-	switch id {
-	case "0":
-		return mapToSDK_QemuVirtIOStorage_Disk(virtio.Disk_0, schema, id)
-	case "1":
-		return mapToSDK_QemuVirtIOStorage_Disk(virtio.Disk_1, schema, id)
-	case "2":
-		return mapToSDK_QemuVirtIOStorage_Disk(virtio.Disk_2, schema, id)
-	case "3":
-		return mapToSDK_QemuVirtIOStorage_Disk(virtio.Disk_3, schema, id)
-	case "4":
-		return mapToSDK_QemuVirtIOStorage_Disk(virtio.Disk_4, schema, id)
-	case "5":
-		return mapToSDK_QemuVirtIOStorage_Disk(virtio.Disk_5, schema, id)
-	case "6":
-		return mapToSDK_QemuVirtIOStorage_Disk(virtio.Disk_6, schema, id)
-	case "7":
-		return mapToSDK_QemuVirtIOStorage_Disk(virtio.Disk_7, schema, id)
-	case "8":
-		return mapToSDK_QemuVirtIOStorage_Disk(virtio.Disk_8, schema, id)
-	case "9":
-		return mapToSDK_QemuVirtIOStorage_Disk(virtio.Disk_9, schema, id)
-	case "10":
-		return mapToSDK_QemuVirtIOStorage_Disk(virtio.Disk_10, schema, id)
-	case "11":
-		return mapToSDK_QemuVirtIOStorage_Disk(virtio.Disk_11, schema, id)
-	case "12":
-		return mapToSDK_QemuVirtIOStorage_Disk(virtio.Disk_12, schema, id)
-	case "13":
-		return mapToSDK_QemuVirtIOStorage_Disk(virtio.Disk_13, schema, id)
-	case "14":
-		return mapToSDK_QemuVirtIOStorage_Disk(virtio.Disk_14, schema, id)
-	case "15":
-		return mapToSDK_QemuVirtIOStorage_Disk(virtio.Disk_15, schema, id)
-	}
-	return nil
-}
-
-func mapToSDK_QemuVirtIODisks_Disks(virtio *pxapi.QemuVirtIODisks, schema map[string]interface{}) {
-	schemaItem, ok := schema["virtio"].([]interface{})
-	if !ok || len(schemaItem) != 1 || schemaItem[0] == nil {
-		return
-	}
-	disks := schemaItem[0].(map[string]interface{})
-	mapToSDK_QemuVirtIOStorage_Disks(virtio.Disk_0, "virtio0", disks)
-	mapToSDK_QemuVirtIOStorage_Disks(virtio.Disk_1, "virtio1", disks)
-	mapToSDK_QemuVirtIOStorage_Disks(virtio.Disk_2, "virtio2", disks)
-	mapToSDK_QemuVirtIOStorage_Disks(virtio.Disk_3, "virtio3", disks)
-	mapToSDK_QemuVirtIOStorage_Disks(virtio.Disk_4, "virtio4", disks)
-	mapToSDK_QemuVirtIOStorage_Disks(virtio.Disk_5, "virtio5", disks)
-	mapToSDK_QemuVirtIOStorage_Disks(virtio.Disk_6, "virtio6", disks)
-	mapToSDK_QemuVirtIOStorage_Disks(virtio.Disk_7, "virtio7", disks)
-	mapToSDK_QemuVirtIOStorage_Disks(virtio.Disk_8, "virtio8", disks)
-	mapToSDK_QemuVirtIOStorage_Disks(virtio.Disk_9, "virtio9", disks)
-	mapToSDK_QemuVirtIOStorage_Disks(virtio.Disk_10, "virtio10", disks)
-	mapToSDK_QemuVirtIOStorage_Disks(virtio.Disk_11, "virtio11", disks)
-	mapToSDK_QemuVirtIOStorage_Disks(virtio.Disk_12, "virtio12", disks)
-	mapToSDK_QemuVirtIOStorage_Disks(virtio.Disk_13, "virtio13", disks)
-	mapToSDK_QemuVirtIOStorage_Disks(virtio.Disk_14, "virtio14", disks)
-	mapToSDK_QemuVirtIOStorage_Disks(virtio.Disk_15, "virtio15", disks)
-}
-
-func mapToSDK_QemuVirtIOStorage_Disk(virtio *pxapi.QemuVirtIOStorage, schema map[string]interface{}, id string) (diags diag.Diagnostics) {
-	slot := "virtio" + id
-	if virtio.CdRom != nil || virtio.Disk != nil || virtio.Passthrough != nil || virtio.CloudInit != nil {
-		return errorDiskSlotDuplicate(slot)
-	}
-	switch schema["type"].(string) {
-	case "disk":
-		if schema["emulatessd"].(bool) {
-			diags = append(diags, warningDisk(slot, "emulatessd", "slot", slot, ""))
-		}
-		if schema["iso"].(string) != "" {
-			diags = append(diags, warningDisk(slot, "iso", "slot", slot, ""))
-		}
-		if schema["passthrough"].(bool) { // passthrough disk
-			virtio.Passthrough = &pxapi.QemuVirtIOPassthrough{
-				AsyncIO:       pxapi.QemuDiskAsyncIO(schema["asyncio"].(string)),
-				Backup:        schema["backup"].(bool),
-				Bandwidth:     mapToSDK_QemuDiskBandwidth_Disk(schema),
-				Cache:         pxapi.QemuDiskCache(schema["cache"].(string)),
-				Discard:       schema["discard"].(bool),
-				File:          schema["disk_file"].(string),
-				IOThread:      schema["iothread"].(bool),
-				ReadOnly:      schema["readonly"].(bool),
-				Replicate:     schema["replicate"].(bool),
-				Serial:        pxapi.QemuDiskSerial(schema["serial"].(string)),
-				WorldWideName: pxapi.QemuWorldWideName(schema["wwn"].(string))}
-			diags = append(diags, warnings_DiskPassthrough(slot, schema)...)
-		} else { // normal disk
-			virtio.Disk = &pxapi.QemuVirtIODisk{
-				AsyncIO:       pxapi.QemuDiskAsyncIO(schema["asyncio"].(string)),
-				Backup:        schema["backup"].(bool),
-				Bandwidth:     mapToSDK_QemuDiskBandwidth_Disk(schema),
-				Cache:         pxapi.QemuDiskCache(schema["cache"].(string)),
-				Discard:       schema["discard"].(bool),
-				Format:        default_format(schema["format"].(string)),
-				IOThread:      schema["iothread"].(bool),
-				ReadOnly:      schema["readonly"].(bool),
-				Replicate:     schema["replicate"].(bool),
-				Serial:        pxapi.QemuDiskSerial(schema["serial"].(string)),
-				WorldWideName: pxapi.QemuWorldWideName(schema["wwn"].(string))}
-			var tmpDiags diag.Diagnostics
-			virtio.Disk.SizeInKibibytes, tmpDiags = mapToSDK_Size_Disk(slot, schema)
-			diags = append(diags, tmpDiags...)
-			virtio.Disk.Storage, tmpDiags = mapToSDK_Storage_Disk(slot, schema)
-			diags = append(diags, tmpDiags...)
-			if schema["disk_file"].(string) != "" {
-				diags = append(diags, warningDisk(slot, "disk_file", "type", "disk", ""))
-			}
-		}
-	case "cdrom":
-		virtio.CdRom, diags = mapToSDK_QemuCdRom_Disk(slot, schema)
-	case "cloudinit":
-		return diag.Diagnostics{{
-			Severity: diag.Error,
-			Summary:  "virtio can't have cloudinit disk"}}
-	}
-	return
-}
-
-func mapToSDK_QemuVirtIOStorage_Disks(virtio *pxapi.QemuVirtIOStorage, key string, schema map[string]interface{}) {
-	schemaItem, ok := schema[key].([]interface{})
-	if !ok || len(schemaItem) != 1 || schemaItem[0] == nil {
-		return
-	}
-	storageSchema := schemaItem[0].(map[string]interface{})
-	tmpDisk, ok := storageSchema["disk"].([]interface{})
-	if ok && len(tmpDisk) == 1 && tmpDisk[0] != nil {
-		disk := tmpDisk[0].(map[string]interface{})
-		virtio.Disk = &pxapi.QemuVirtIODisk{
-			Backup:          disk["backup"].(bool),
-			Bandwidth:       mapToSDK_QemuDiskBandwidth_Disks(disk),
-			Discard:         disk["discard"].(bool),
-			Format:          pxapi.QemuDiskFormat(disk["format"].(string)),
-			IOThread:        disk["iothread"].(bool),
-			ReadOnly:        disk["readonly"].(bool),
-			Replicate:       disk["replicate"].(bool),
-			SizeInKibibytes: pxapi.QemuDiskSize(convert_SizeStringToKibibytes_Unsafe(disk["size"].(string))),
-			Storage:         disk["storage"].(string),
-		}
-		if asyncIO, ok := disk["asyncio"].(string); ok {
-			virtio.Disk.AsyncIO = pxapi.QemuDiskAsyncIO(asyncIO)
-		}
-		if cache, ok := disk["cache"].(string); ok {
-			virtio.Disk.Cache = pxapi.QemuDiskCache(cache)
-		}
-		if serial, ok := disk["serial"].(string); ok {
-			virtio.Disk.Serial = pxapi.QemuDiskSerial(serial)
-		}
-		return
-	}
-	tmpPassthrough, ok := storageSchema["passthrough"].([]interface{})
-	if ok && len(tmpPassthrough) == 1 && tmpPassthrough[0] != nil {
-		passthrough := tmpPassthrough[0].(map[string]interface{})
-		virtio.Passthrough = &pxapi.QemuVirtIOPassthrough{
-			Backup:    passthrough["backup"].(bool),
-			Bandwidth: mapToSDK_QemuDiskBandwidth_Disks(passthrough),
-			Discard:   passthrough["discard"].(bool),
-			File:      passthrough["file"].(string),
-			IOThread:  passthrough["iothread"].(bool),
-			ReadOnly:  passthrough["readonly"].(bool),
-			Replicate: passthrough["replicate"].(bool),
-		}
-		if asyncIO, ok := passthrough["asyncio"].(string); ok {
-			virtio.Passthrough.AsyncIO = pxapi.QemuDiskAsyncIO(asyncIO)
-		}
-		if cache, ok := passthrough["cache"].(string); ok {
-			virtio.Passthrough.Cache = pxapi.QemuDiskCache(cache)
-		}
-		if serial, ok := passthrough["serial"].(string); ok {
-			virtio.Passthrough.Serial = pxapi.QemuDiskSerial(serial)
-		}
-		return
-	}
-	virtio.CdRom = mapToSDK_QemuCdRom_Disks(storageSchema)
-}
-
-func mapToSDK_Serials(d *schema.ResourceData) pxapi.SerialInterfaces {
-	serials := pxapi.SerialInterfaces{
-		pxapi.SerialID0: pxapi.SerialInterface{Delete: true},
-		pxapi.SerialID1: pxapi.SerialInterface{Delete: true},
-		pxapi.SerialID2: pxapi.SerialInterface{Delete: true},
-		pxapi.SerialID3: pxapi.SerialInterface{Delete: true}}
-	serialsMap := d.Get("serial").(*schema.Set)
-	for _, serial := range serialsMap.List() {
-		serialMap := serial.(map[string]interface{})
-		newSerial := pxapi.SerialInterface{Delete: false}
-		serialType := serialMap["type"].(string)
-		if serialType == "socket" {
-			newSerial.Socket = true
-		} else {
-			newSerial.Path = pxapi.SerialPath(serialType)
-		}
-		serials[pxapi.SerialID(serialMap["id"].(int))] = newSerial
-	}
-	return serials
-}
-
-func mapToSDK_Size_Disk(slot string, schema map[string]interface{}) (pxapi.QemuDiskSize, diag.Diagnostics) {
-	size := convert_SizeStringToKibibytes_Unsafe(schema["size"].(string))
-	if size == 0 {
-		return 0, diag.Diagnostics{{
-			Severity: diag.Error,
-			Summary:  "slot: " + slot + " size is required for disk",
-			Detail:   "slot: " + slot + " size must be greater than 0 when type is disk and passthrough is false"}}
-	}
-	return pxapi.QemuDiskSize(size), nil
-
-}
-
-func mapToSDK_Storage_Disk(slot string, schema map[string]interface{}) (string, diag.Diagnostics) {
-	v := schema["storage"].(string)
-	if v == "" {
-		return "", diag.Diagnostics{{
-			Severity: diag.Error,
-			Summary:  "slot: " + slot + " storage is required for disk",
-			Detail:   "slot: " + slot + " storage may not be empty when type is disk and passthrough is false"}}
-	}
-	return v, nil
-}
-
-// schema definition
-func schema_CdRom(path string, ci bool) *schema.Schema {
-	var conflicts []string
-	if ci {
-		conflicts = []string{path + ".cloudinit", path + ".disk", path + ".passthrough"}
-	} else {
-		conflicts = []string{path + ".disk", path + ".passthrough"}
-	}
-	return &schema.Schema{
-		Type:          schema.TypeList,
-		Optional:      true,
-		MaxItems:      1,
-		ConflictsWith: conflicts,
-		Elem: &schema.Resource{
-			Schema: map[string]*schema.Schema{
-				"iso": schema_IsoPath(schema.Schema{ConflictsWith: []string{path + ".cdrom.0.passthrough"}}),
-				"passthrough": {
-					Type:          schema.TypeBool,
-					Optional:      true,
-					ConflictsWith: []string{path + ".cdrom.0.iso"},
-				},
-			},
-		},
-	}
-}
-
-func schema_CloudInit(path, slot string) *schema.Schema {
-	// 41 is all the disk slots for cloudinit
-	// 3 are the conflicts within the same disk slot
-	c := append(make([]string, 0, 44), path+".cdrom", path+".disk", path+".passthrough")
-	if slot != "ide0" {
-		c = append(c, "disks.0.ide.0.ide0.0.cloudinit")
-	}
-	if slot != "ide1" {
-		c = append(c, "disks.0.ide.0.ide1.0.cloudinit")
-	}
-	if slot != "ide2" {
-		c = append(c, "disks.0.ide.0.ide2.0.cloudinit")
-	}
-	if slot != "ide3" {
-		c = append(c, "disks.0.ide.0.ide3.0.cloudinit")
-	}
-	if slot != "sata0" {
-		c = append(c, "disks.0.sata.0.sata0.0.cloudinit")
-	}
-	if slot != "sata1" {
-		c = append(c, "disks.0.sata.0.sata1.0.cloudinit")
-	}
-	if slot != "sata2" {
-		c = append(c, "disks.0.sata.0.sata2.0.cloudinit")
-	}
-	if slot != "sata3" {
-		c = append(c, "disks.0.sata.0.sata3.0.cloudinit")
-	}
-	if slot != "sata4" {
-		c = append(c, "disks.0.sata.0.sata4.0.cloudinit")
-	}
-	if slot != "sata5" {
-		c = append(c, "disks.0.sata.0.sata5.0.cloudinit")
-	}
-	if slot != "scsi0" {
-		c = append(c, "disks.0.scsi.0.scsi0.0.cloudinit")
-	}
-	if slot != "scsi1" {
-		c = append(c, "disks.0.scsi.0.scsi1.0.cloudinit")
-	}
-	if slot != "scsi2" {
-		c = append(c, "disks.0.scsi.0.scsi2.0.cloudinit")
-	}
-	if slot != "scsi3" {
-		c = append(c, "disks.0.scsi.0.scsi3.0.cloudinit")
-	}
-	if slot != "scsi4" {
-		c = append(c, "disks.0.scsi.0.scsi4.0.cloudinit")
-	}
-	if slot != "scsi5" {
-		c = append(c, "disks.0.scsi.0.scsi5.0.cloudinit")
-	}
-	if slot != "scsi6" {
-		c = append(c, "disks.0.scsi.0.scsi6.0.cloudinit")
-	}
-	if slot != "scsi7" {
-		c = append(c, "disks.0.scsi.0.scsi7.0.cloudinit")
-	}
-	if slot != "scsi8" {
-		c = append(c, "disks.0.scsi.0.scsi8.0.cloudinit")
-	}
-	if slot != "scsi9" {
-		c = append(c, "disks.0.scsi.0.scsi9.0.cloudinit")
-	}
-	if slot != "scsi10" {
-		c = append(c, "disks.0.scsi.0.scsi10.0.cloudinit")
-	}
-	if slot != "scsi11" {
-		c = append(c, "disks.0.scsi.0.scsi11.0.cloudinit")
-	}
-	if slot != "scsi12" {
-		c = append(c, "disks.0.scsi.0.scsi12.0.cloudinit")
-	}
-	if slot != "scsi13" {
-		c = append(c, "disks.0.scsi.0.scsi13.0.cloudinit")
-	}
-	if slot != "scsi14" {
-		c = append(c, "disks.0.scsi.0.scsi14.0.cloudinit")
-	}
-	if slot != "scsi15" {
-		c = append(c, "disks.0.scsi.0.scsi15.0.cloudinit")
-	}
-	if slot != "scsi16" {
-		c = append(c, "disks.0.scsi.0.scsi16.0.cloudinit")
-	}
-	if slot != "scsi17" {
-		c = append(c, "disks.0.scsi.0.scsi17.0.cloudinit")
-	}
-	if slot != "scsi18" {
-		c = append(c, "disks.0.scsi.0.scsi18.0.cloudinit")
-	}
-	if slot != "scsi19" {
-		c = append(c, "disks.0.scsi.0.scsi19.0.cloudinit")
-	}
-	if slot != "scsi20" {
-		c = append(c, "disks.0.scsi.0.scsi20.0.cloudinit")
-	}
-	if slot != "scsi21" {
-		c = append(c, "disks.0.scsi.0.scsi21.0.cloudinit")
-	}
-	if slot != "scsi22" {
-		c = append(c, "disks.0.scsi.0.scsi22.0.cloudinit")
-	}
-	if slot != "scsi23" {
-		c = append(c, "disks.0.scsi.0.scsi23.0.cloudinit")
-	}
-	if slot != "scsi24" {
-		c = append(c, "disks.0.scsi.0.scsi24.0.cloudinit")
-	}
-	if slot != "scsi25" {
-		c = append(c, "disks.0.scsi.0.scsi25.0.cloudinit")
-	}
-	if slot != "scsi26" {
-		c = append(c, "disks.0.scsi.0.scsi26.0.cloudinit")
-	}
-	if slot != "scsi27" {
-		c = append(c, "disks.0.scsi.0.scsi27.0.cloudinit")
-	}
-	if slot != "scsi28" {
-		c = append(c, "disks.0.scsi.0.scsi28.0.cloudinit")
-	}
-	if slot != "scsi29" {
-		c = append(c, "disks.0.scsi.0.scsi29.0.cloudinit")
-	}
-	if slot != "scsi30" {
-		c = append(c, "disks.0.scsi.0.scsi30.0.cloudinit")
-	}
-	return &schema.Schema{
-		Type:          schema.TypeList,
-		Optional:      true,
-		MaxItems:      1,
-		ConflictsWith: c,
-		Elem: &schema.Resource{
-			Schema: map[string]*schema.Schema{
-				"storage": schema_DiskStorage(schema.Schema{Required: true})}}}
-}
-
-func schema_Ide(slot string) *schema.Schema {
-	path := "disks.0.ide.0." + slot + ".0"
-	return &schema.Schema{
-		Type:     schema.TypeList,
-		Optional: true,
-		MaxItems: 1,
-		Elem: &schema.Resource{
-			Schema: map[string]*schema.Schema{
-				"cdrom":     schema_CdRom(path, true),
-				"cloudinit": schema_CloudInit(path, slot),
-				"disk": {
-					Type:          schema.TypeList,
-					Optional:      true,
-					MaxItems:      1,
-					ConflictsWith: []string{path + ".cdrom", path + ".cloudinit", path + ".passthrough"},
-					Elem: &schema.Resource{
-						Schema: schema_DiskBandwidth(map[string]*schema.Schema{
-							"asyncio":        schema_DiskAsyncIO(),
-							"backup":         schema_DiskBackup(),
-							"cache":          schema_DiskCache(),
-							"discard":        {Type: schema.TypeBool, Optional: true},
-							"emulatessd":     {Type: schema.TypeBool, Optional: true},
-							"format":         schema_DiskFormat(schema.Schema{Default: "raw"}),
-							"id":             schema_DiskId(),
-							"linked_disk_id": schema_LinkedDiskId(),
-							"replicate":      {Type: schema.TypeBool, Optional: true},
-							"serial":         schema_DiskSerial(),
-							"size":           schema_DiskSize(schema.Schema{Required: true}),
-							"storage":        schema_DiskStorage(schema.Schema{Required: true}),
-							"wwn":            schema_DiskWWN(),
-						}),
-					},
-				},
-				"passthrough": {
-					Type:          schema.TypeList,
-					Optional:      true,
-					MaxItems:      1,
-					ConflictsWith: []string{path + ".cdrom", path + ".cloudinit", path + ".disk"},
-					Elem: &schema.Resource{
-						Schema: schema_DiskBandwidth(map[string]*schema.Schema{
-							"asyncio":    schema_DiskAsyncIO(),
-							"backup":     schema_DiskBackup(),
-							"cache":      schema_DiskCache(),
-							"discard":    {Type: schema.TypeBool, Optional: true},
-							"emulatessd": {Type: schema.TypeBool, Optional: true},
-							"file":       schema_PassthroughFile(schema.Schema{Required: true}),
-							"replicate":  {Type: schema.TypeBool, Optional: true},
-							"serial":     schema_DiskSerial(),
-							"size":       schema_PassthroughSize(),
-							"wwn":        schema_DiskWWN(),
-						}),
-					},
-				},
-			},
-		},
-	}
-}
-
-func schema_Sata(slot string) *schema.Schema {
-	path := "disks.0.sata.0." + slot + ".0"
-	return &schema.Schema{
-		Type:     schema.TypeList,
-		Optional: true,
-		MaxItems: 1,
-		Elem: &schema.Resource{
-			Schema: map[string]*schema.Schema{
-				"cdrom":     schema_CdRom(path, true),
-				"cloudinit": schema_CloudInit(path, slot),
-				"disk": {
-					Type:          schema.TypeList,
-					Optional:      true,
-					MaxItems:      1,
-					ConflictsWith: []string{path + ".cdrom", path + ".cloudinit", path + ".passthrough"},
-					Elem: &schema.Resource{
-						Schema: schema_DiskBandwidth(map[string]*schema.Schema{
-							"asyncio":        schema_DiskAsyncIO(),
-							"backup":         schema_DiskBackup(),
-							"cache":          schema_DiskCache(),
-							"discard":        {Type: schema.TypeBool, Optional: true},
-							"emulatessd":     {Type: schema.TypeBool, Optional: true},
-							"format":         schema_DiskFormat(schema.Schema{Default: "raw"}),
-							"id":             schema_DiskId(),
-							"linked_disk_id": schema_LinkedDiskId(),
-							"replicate":      {Type: schema.TypeBool, Optional: true},
-							"serial":         schema_DiskSerial(),
-							"size":           schema_DiskSize(schema.Schema{Required: true}),
-							"storage":        schema_DiskStorage(schema.Schema{Required: true}),
-							"wwn":            schema_DiskWWN(),
-						}),
-					},
-				},
-				"passthrough": {
-					Type:          schema.TypeList,
-					Optional:      true,
-					MaxItems:      1,
-					ConflictsWith: []string{path + ".cdrom", path + ".cloudinit", path + ".disk"},
-					Elem: &schema.Resource{
-						Schema: schema_DiskBandwidth(map[string]*schema.Schema{
-							"asyncio":    schema_DiskAsyncIO(),
-							"backup":     schema_DiskBackup(),
-							"cache":      schema_DiskCache(),
-							"discard":    {Type: schema.TypeBool, Optional: true},
-							"emulatessd": {Type: schema.TypeBool, Optional: true},
-							"file":       schema_PassthroughFile(schema.Schema{Required: true}),
-							"replicate":  {Type: schema.TypeBool, Optional: true},
-							"serial":     schema_DiskSerial(),
-							"size":       schema_PassthroughSize(),
-							"wwn":        schema_DiskWWN(),
-						}),
-					},
-				},
-			},
-		},
-	}
-}
-
-func schema_Scsi(slot string) *schema.Schema {
-	path := "disks.0.scsi.0." + slot + ".0"
-	return &schema.Schema{
-		Type:     schema.TypeList,
-		Optional: true,
-		MaxItems: 1,
-		Elem: &schema.Resource{
-			Schema: map[string]*schema.Schema{
-				"cdrom":     schema_CdRom(path, true),
-				"cloudinit": schema_CloudInit(path, slot),
-				"disk": {
-					Type:          schema.TypeList,
-					Optional:      true,
-					MaxItems:      1,
-					ConflictsWith: []string{path + ".cdrom", path + ".cloudinit", path + ".passthrough"},
-					Elem: &schema.Resource{
-						Schema: schema_DiskBandwidth(map[string]*schema.Schema{
-							"asyncio":        schema_DiskAsyncIO(),
-							"backup":         schema_DiskBackup(),
-							"cache":          schema_DiskCache(),
-							"discard":        {Type: schema.TypeBool, Optional: true},
-							"emulatessd":     {Type: schema.TypeBool, Optional: true},
-							"format":         schema_DiskFormat(schema.Schema{Default: "raw"}),
-							"id":             schema_DiskId(),
-							"iothread":       {Type: schema.TypeBool, Optional: true},
-							"linked_disk_id": schema_LinkedDiskId(),
-							"readonly":       {Type: schema.TypeBool, Optional: true},
-							"replicate":      {Type: schema.TypeBool, Optional: true},
-							"serial":         schema_DiskSerial(),
-							"size":           schema_DiskSize(schema.Schema{Required: true}),
-							"storage":        schema_DiskStorage(schema.Schema{Required: true}),
-							"wwn":            schema_DiskWWN(),
-						}),
-					},
-				},
-				"passthrough": {
-					Type:          schema.TypeList,
-					Optional:      true,
-					MaxItems:      1,
-					ConflictsWith: []string{path + ".cdrom", path + ".cloudinit", path + ".disk"},
-					Elem: &schema.Resource{
-						Schema: schema_DiskBandwidth(map[string]*schema.Schema{
-							"asyncio":    schema_DiskAsyncIO(),
-							"backup":     schema_DiskBackup(),
-							"cache":      schema_DiskCache(),
-							"discard":    {Type: schema.TypeBool, Optional: true},
-							"emulatessd": {Type: schema.TypeBool, Optional: true},
-							"file":       schema_PassthroughFile(schema.Schema{Required: true}),
-							"iothread":   {Type: schema.TypeBool, Optional: true},
-							"readonly":   {Type: schema.TypeBool, Optional: true},
-							"replicate":  {Type: schema.TypeBool, Optional: true},
-							"serial":     schema_DiskSerial(),
-							"size":       schema_PassthroughSize(),
-							"wwn":        schema_DiskWWN(),
-						}),
-					},
-				},
-			},
-		},
-	}
-}
-
-func schema_Virtio(setting string) *schema.Schema {
-	path := "disks.0.virtio.0." + setting + ".0"
-	return &schema.Schema{
-		Type:     schema.TypeList,
-		Optional: true,
-		MaxItems: 1,
-		Elem: &schema.Resource{
-			Schema: map[string]*schema.Schema{
-				"cdrom": schema_CdRom(path, false),
-				"disk": {
-					Type:          schema.TypeList,
-					Optional:      true,
-					MaxItems:      1,
-					ConflictsWith: []string{path + ".cdrom", path + ".passthrough"},
-					Elem: &schema.Resource{
-						Schema: schema_DiskBandwidth(map[string]*schema.Schema{
-							"asyncio":        schema_DiskAsyncIO(),
-							"backup":         schema_DiskBackup(),
-							"cache":          schema_DiskCache(),
-							"discard":        {Type: schema.TypeBool, Optional: true},
-							"format":         schema_DiskFormat(schema.Schema{Default: "raw"}),
-							"id":             schema_DiskId(),
-							"iothread":       {Type: schema.TypeBool, Optional: true},
-							"linked_disk_id": schema_LinkedDiskId(),
-							"readonly":       {Type: schema.TypeBool, Optional: true},
-							"replicate":      {Type: schema.TypeBool, Optional: true},
-							"serial":         schema_DiskSerial(),
-							"size":           schema_DiskSize(schema.Schema{Required: true}),
-							"storage":        schema_DiskStorage(schema.Schema{Required: true}),
-							"wwn":            schema_DiskWWN(),
-						}),
-					},
-				},
-				"passthrough": {
-					Type:          schema.TypeList,
-					Optional:      true,
-					MaxItems:      1,
-					ConflictsWith: []string{path + ".cdrom", path + ".disk"},
-					Elem: &schema.Resource{Schema: schema_DiskBandwidth(
-						map[string]*schema.Schema{
-							"asyncio":   schema_DiskAsyncIO(),
-							"backup":    schema_DiskBackup(),
-							"cache":     schema_DiskCache(),
-							"discard":   {Type: schema.TypeBool, Optional: true},
-							"file":      schema_PassthroughFile(schema.Schema{Required: true}),
-							"iothread":  {Type: schema.TypeBool, Optional: true},
-							"readonly":  {Type: schema.TypeBool, Optional: true},
-							"replicate": {Type: schema.TypeBool, Optional: true},
-							"serial":    schema_DiskSerial(),
-							"size":      schema_PassthroughSize(),
-							"wwn":       schema_DiskWWN(),
-						},
-					)},
-				},
-			},
-		},
-	}
-}
-
-func schema_DiskAsyncIO() *schema.Schema {
-	return &schema.Schema{
-		Type:     schema.TypeString,
-		Optional: true,
-		ValidateDiagFunc: func(i interface{}, k cty.Path) diag.Diagnostics {
-			v, ok := i.(string)
-			if !ok {
-				return diag.Errorf(errorString, k)
-			}
-			if err := pxapi.QemuDiskAsyncIO(v).Validate(); err != nil {
-				return diag.FromErr(err)
-			}
-			return nil
-		},
-	}
-}
-
-func schema_DiskBackup() *schema.Schema {
-	return &schema.Schema{
-		Type:     schema.TypeBool,
-		Optional: true,
-		Default:  true,
-	}
-}
-
-func schema_DiskBandwidth(params map[string]*schema.Schema) map[string]*schema.Schema {
-	params["mbps_r_burst"] = schema_DiskBandwidthMBpsBurst()
-	params["mbps_r_concurrent"] = schema_DiskBandwidthMBpsConcurrent()
-	params["mbps_wr_burst"] = schema_DiskBandwidthMBpsBurst()
-	params["mbps_wr_concurrent"] = schema_DiskBandwidthMBpsConcurrent()
-	params["iops_r_burst"] = schema_DiskBandwidthIopsBurst()
-	params["iops_r_burst_length"] = schema_DiskBandwidthIopsBurstLength()
-	params["iops_r_concurrent"] = schema_DiskBandwidthIopsConcurrent()
-	params["iops_wr_burst"] = schema_DiskBandwidthIopsBurst()
-	params["iops_wr_burst_length"] = schema_DiskBandwidthIopsBurstLength()
-	params["iops_wr_concurrent"] = schema_DiskBandwidthIopsConcurrent()
-	return params
-}
-
-func schema_DiskBandwidthIopsBurst() *schema.Schema {
-	return &schema.Schema{
-		Type:     schema.TypeInt,
-		Optional: true,
-		Default:  0,
-		ValidateDiagFunc: func(i interface{}, k cty.Path) diag.Diagnostics {
-			v, ok := i.(int)
-			if !ok || v < 0 {
-				return diag.Errorf(errorUint, k)
-			}
-			if err := pxapi.QemuDiskBandwidthIopsLimitBurst(v).Validate(); err != nil {
-				return diag.FromErr(err)
-			}
-			return nil
-		},
-	}
-}
-
-func schema_DiskBandwidthIopsBurstLength() *schema.Schema {
-	return &schema.Schema{
-		Type:     schema.TypeInt,
-		Optional: true,
-		Default:  0,
-	}
-}
-
-func schema_DiskBandwidthIopsConcurrent() *schema.Schema {
-	return &schema.Schema{
-		Type:     schema.TypeInt,
-		Optional: true,
-		Default:  0,
-		ValidateDiagFunc: func(i interface{}, k cty.Path) diag.Diagnostics {
-			v, ok := i.(int)
-			if !ok || v < 0 {
-				return diag.Errorf(errorUint, k)
-			}
-			if err := pxapi.QemuDiskBandwidthIopsLimitConcurrent(v).Validate(); err != nil {
-				return diag.FromErr(err)
-			}
-			return nil
-		},
-	}
-}
-
-func schema_DiskBandwidthMBpsBurst() *schema.Schema {
-	return &schema.Schema{
-		Type:     schema.TypeFloat,
-		Optional: true,
-		Default:  0.0,
-		ValidateDiagFunc: func(i interface{}, k cty.Path) diag.Diagnostics {
-			v, ok := i.(float64)
-			if !ok {
-				return diag.Errorf(errorFloat, k)
-			}
-			if err := pxapi.QemuDiskBandwidthMBpsLimitBurst(v).Validate(); err != nil {
-				return diag.FromErr(err)
-			}
-			return nil
-		},
-	}
-}
-
-func schema_DiskBandwidthMBpsConcurrent() *schema.Schema {
-	return &schema.Schema{
-		Type:     schema.TypeFloat,
-		Optional: true,
-		Default:  0.0,
-		ValidateDiagFunc: func(i interface{}, k cty.Path) diag.Diagnostics {
-			v, ok := i.(float64)
-			if !ok {
-				return diag.Errorf(errorFloat, k)
-			}
-			if err := pxapi.QemuDiskBandwidthMBpsLimitConcurrent(v).Validate(); err != nil {
-				return diag.FromErr(err)
-			}
-			return nil
-		},
-	}
-}
-
-func schema_DiskCache() *schema.Schema {
-	return &schema.Schema{
-		Type:     schema.TypeString,
-		Optional: true,
-		Default:  "",
-		ValidateDiagFunc: func(i interface{}, k cty.Path) diag.Diagnostics {
-			v, ok := i.(string)
-			if !ok {
-				return diag.Errorf(errorString, k)
-			}
-			if err := pxapi.QemuDiskCache(v).Validate(); err != nil {
-				return diag.FromErr(err)
-			}
-			return nil
-		},
-	}
-}
-
-func schema_DiskFormat(s schema.Schema) *schema.Schema {
-	s.Type = schema.TypeString
-	s.Optional = true
-	s.ValidateDiagFunc = func(i interface{}, k cty.Path) diag.Diagnostics {
-		v, ok := i.(string)
-		if !ok {
-			return diag.Errorf(errorString, k)
-		}
-		if err := pxapi.QemuDiskFormat(v).Validate(); err != nil {
-			return diag.FromErr(err)
-		}
-		return nil
-	}
-	return &s
-}
-
-func schema_DiskId() *schema.Schema {
-	return &schema.Schema{
-		Type:     schema.TypeInt,
-		Computed: true,
-	}
-}
-
-func schema_DiskSerial() *schema.Schema {
-	return &schema.Schema{
-		Type:     schema.TypeString,
-		Optional: true,
-		Default:  "",
-		ValidateDiagFunc: func(i interface{}, k cty.Path) diag.Diagnostics {
-			v, ok := i.(string)
-			if !ok {
-				return diag.Errorf(errorString, k)
-			}
-			if err := pxapi.QemuDiskSerial(v).Validate(); err != nil {
-				return diag.FromErr(err)
-			}
-			return nil
-		},
-	}
-}
-
-func schema_DiskSize(s schema.Schema) *schema.Schema {
-	s.Type = schema.TypeString
-	s.ValidateDiagFunc = func(i interface{}, k cty.Path) diag.Diagnostics {
-		v, ok := i.(string)
-		if !ok {
-			return diag.Errorf(errorString, k)
-		}
-		if !regexp.MustCompile(`^[123456789]\d*[KMGT]?$`).MatchString(v) {
-			return diag.Errorf("%s must match the following regex ^[123456789]\\d*[KMGT]?$", k)
-		}
-		return nil
-	}
-	s.DiffSuppressFunc = func(k, old, new string, d *schema.ResourceData) bool {
-		return convert_SizeStringToKibibytes_Unsafe(old) == convert_SizeStringToKibibytes_Unsafe(new)
-	}
-	return &s
-}
-
-func schema_DiskStorage(s schema.Schema) *schema.Schema {
-	s.Type = schema.TypeString
-	return &s
-}
-
-func schema_DiskWWN() *schema.Schema {
-	return &schema.Schema{
-		Type:     schema.TypeString,
-		Optional: true,
-		ValidateDiagFunc: func(i interface{}, k cty.Path) diag.Diagnostics {
-			v, ok := i.(string)
-			if !ok {
-				return diag.Errorf(errorString, k)
-			}
-			if err := pxapi.QemuWorldWideName(v).Validate(); err != nil {
-				return diag.FromErr(err)
-			}
-			return nil
-		},
-	}
-}
-
-func schema_IsoPath(s schema.Schema) *schema.Schema {
-	s.Type = schema.TypeString
-	s.Optional = true
-	return &s
-}
-
-func schema_LinkedDiskId() *schema.Schema {
-	return &schema.Schema{
-		Type:     schema.TypeInt,
-		Computed: true,
-	}
-}
-
-func schema_PassthroughFile(s schema.Schema) *schema.Schema {
-	s.Type = schema.TypeString
-	return &s
-}
-
-func schema_PassthroughSize() *schema.Schema {
-	return &schema.Schema{
-		Type:     schema.TypeString,
-		Computed: true,
-	}
-}
-
-func warningDisk(slot, setting, property, value, extra string) diag.Diagnostic {
-	return diag.Diagnostic{
-		Severity: diag.Warning,
-		Summary:  "slot: " + slot + " " + setting + " is ignored when " + property + " = " + value + extra}
-}
-
-func warnings_CdromAndCloudinit(slot, kind string, schema map[string]interface{}) (diags diag.Diagnostics) {
-	if schema["asyncio"].(string) != "" {
-		diags = append(diags, warningDisk(slot, "asyncio", "type", kind, ""))
-	}
-	if schema["cache"].(string) != "" {
-		diags = append(diags, warningDisk(slot, "cache", "type", kind, ""))
-	}
-	if schema["discard"].(bool) {
-		diags = append(diags, warningDisk(slot, "discard", "type", kind, ""))
-	}
-	if schema["disk_file"].(string) != "" {
-		diags = append(diags, warningDisk(slot, "disk_file", "type", kind, ""))
-	}
-	if schema["emulatessd"].(bool) {
-		diags = append(diags, warningDisk(slot, "emulatessd", "type", kind, ""))
-	}
-	if schema["format"].(string) != "" {
-		diags = append(diags, warningDisk(slot, "format", "type", kind, ""))
-	}
-	if schema["iops_r_burst"].(int) != 0 {
-		diags = append(diags, warningDisk(slot, "iops_r_burst", "type", kind, ""))
-	}
-	if schema["iops_r_burst_length"].(int) != 0 {
-		diags = append(diags, warningDisk(slot, "iops_r_burst_length", "type", kind, ""))
-	}
-	if schema["iops_r_concurrent"].(int) != 0 {
-		diags = append(diags, warningDisk(slot, "iops_r_concurrent", "type", kind, ""))
-	}
-	if schema["iops_wr_burst"].(int) != 0 {
-		diags = append(diags, warningDisk(slot, "iops_wr_burst", "type", kind, ""))
-	}
-	if schema["iops_wr_burst_length"].(int) != 0 {
-		diags = append(diags, warningDisk(slot, "iops_wr_burst_length", "type", kind, ""))
-	}
-	if schema["iops_wr_concurrent"].(int) != 0 {
-		diags = append(diags, warningDisk(slot, "iops_wr_concurrent", "type", kind, ""))
-	}
-	if schema["iothread"].(bool) {
-		diags = append(diags, warningDisk(slot, "iothread", "type", kind, ""))
-	}
-	if schema["mbps_r_burst"].(float64) != 0.0 {
-		diags = append(diags, warningDisk(slot, "mbps_r_burst", "type", kind, ""))
-	}
-	if schema["mbps_r_concurrent"].(float64) != 0.0 {
-		diags = append(diags, warningDisk(slot, "mbps_r_concurrent", "type", kind, ""))
-	}
-	if schema["mbps_wr_burst"].(float64) != 0.0 {
-		diags = append(diags, warningDisk(slot, "mbps_wr_burst", "type", kind, ""))
-	}
-	if schema["mbps_wr_concurrent"].(float64) != 0.0 {
-		diags = append(diags, warningDisk(slot, "mbps_wr_concurrent", "type", kind, ""))
-	}
-	if schema["readonly"].(bool) {
-		diags = append(diags, warningDisk(slot, "readonly", "type", kind, ""))
-	}
-	if schema["replicate"].(bool) {
-		diags = append(diags, warningDisk(slot, "replicate", "type", kind, ""))
-	}
-	if schema["serial"].(string) != "" {
-		diags = append(diags, warningDisk(slot, "serial", "type", kind, ""))
-	}
-	if schema["size"].(string) != "" {
-		diags = append(diags, warningDisk(slot, "size", "type", kind, ""))
-	}
-	if schema["wwn"].(string) != "" {
-		diags = append(diags, warningDisk(slot, "wwn", "type", kind, ""))
-	}
-	return
-}
-
-func warnings_DiskPassthrough(slot string, schema map[string]interface{}) diag.Diagnostics {
-	if schema["format"].(string) != "" {
-		return diag.Diagnostics{warningDisk(slot, "format", "type", "passthrough", "and slot = "+slot)}
-	}
-	if schema["storage"].(string) != "" {
-		return diag.Diagnostics{warningDisk(slot, "storage", "type", "passthrough", "and slot = "+slot)}
-	}
-	return diag.Diagnostics{}
-}
-
-func default_format(rawFormat string) pxapi.QemuDiskFormat {
-	if rawFormat == "" {
-		return pxapi.QemuDiskFormat("raw")
-=======
-func mapToSDK_Memory(d *schema.ResourceData) *pxapi.QemuMemory {
-	return &pxapi.QemuMemory{
-		CapacityMiB:        util.Pointer(pxapi.QemuMemoryCapacity(d.Get("memory").(int))),
-		MinimumCapacityMiB: util.Pointer(pxapi.QemuMemoryBalloonCapacity(d.Get("balloon").(int))),
-		Shares:             util.Pointer(pxapi.QemuMemoryShares(0)),
-	}
-}
-
-func mapToSDK_CPU(d *schema.ResourceData) *pxapi.QemuCPU {
-	return &pxapi.QemuCPU{
-		Cores:        util.Pointer(pxapi.QemuCpuCores(d.Get("cores").(int))),
-		Numa:         util.Pointer(d.Get("numa").(bool)),
-		Sockets:      util.Pointer(pxapi.QemuCpuSockets(d.Get("sockets").(int))),
-		Type:         util.Pointer(pxapi.CpuType(d.Get("cpu").(string))),
-		VirtualCores: util.Pointer(pxapi.CpuVirtualCores(d.Get("vcpus").(int)))}
-}
-
-func mapToSDK_QemuGuestAgent(d *schema.ResourceData) *pxapi.QemuGuestAgent {
-	var tmpEnable bool
-	if d.Get("agent").(int) == 1 {
-		tmpEnable = true
-	}
-	return &pxapi.QemuGuestAgent{
-		Enable: &tmpEnable,
->>>>>>> 2b3985ef
-	}
 }