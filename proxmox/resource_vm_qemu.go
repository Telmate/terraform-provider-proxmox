--- conflicted
+++ resolved
@@ -42,16 +42,10 @@
 				Required: true,
 				ForceNew: true,
 			},
-<<<<<<< HEAD
 			"onboot": {
 				Type:     schema.TypeBool,
 				Optional: true,
 				Default:  true,
-=======
-			"ssh_forward_ip": {
-				Type:     schema.TypeString,
-				Optional: true,
->>>>>>> 3f07e92a
 			},
 			"iso": {
 				Type:     schema.TypeString,
@@ -62,35 +56,11 @@
 				Type:     schema.TypeString,
 				Optional: true,
 				ForceNew: true,
-<<<<<<< HEAD
-=======
-			},
-			"storage": {
-				Type:     schema.TypeString,
-				Required: true,
->>>>>>> 3f07e92a
-			},
-			"storage_type": {
-				Type:     schema.TypeString,
-				Optional: true,
-				ForceNew: false,
-				DiffSuppressFunc: func(k, old, new string, d *schema.ResourceData) bool {
-					if new == "" {
-						return true // empty template ok
-					}
-					return strings.TrimSpace(old) == strings.TrimSpace(new)
-				},
 			},
 			"qemu_os": {
 				Type:     schema.TypeString,
 				Optional: true,
 				Default:  "l26",
-				DiffSuppressFunc: func(k, old, new string, d *schema.ResourceData) bool {
-					if old == "" {
-						return true // reading empty ok
-					}
-					return strings.TrimSpace(old) == strings.TrimSpace(new)
-				},
 			},
 			"memory": {
 				Type:     schema.TypeInt,
@@ -215,14 +185,9 @@
 			},
 			// Deprecated single disk config.
 			"disk_gb": {
-<<<<<<< HEAD
 				Type:       schema.TypeFloat,
 				Deprecated: "Use `disk.size` instead",
 				Optional:   true,
-=======
-				Type:     schema.TypeFloat,
-				Required: true,
->>>>>>> 3f07e92a
 				DiffSuppressFunc: func(k, old, new string, d *schema.ResourceData) bool {
 					// bigger ok
 					oldf, _ := strconv.ParseFloat(old, 64)
@@ -309,19 +274,6 @@
 				Optional: true,
 				Default:  false,
 			},
-<<<<<<< HEAD
-=======
-			"mac": {
-				Type:     schema.TypeString,
-				Optional: true,
-				DiffSuppressFunc: func(k, old, new string, d *schema.ResourceData) bool {
-					if new == "" {
-						return true // macaddr auto-generates and its ok
-					}
-					return strings.TrimSpace(old) == strings.TrimSpace(new)
-				},
-			},
->>>>>>> 3f07e92a
 			"ci_wait": { // how long to wait before provision
 				Type:     schema.TypeInt,
 				Optional: true,
@@ -364,15 +316,12 @@
 				Type:     schema.TypeString,
 				Optional: true,
 			},
-<<<<<<< HEAD
 			"preprovision": {
 				Type:          schema.TypeBool,
 				Optional:      true,
 				Default:       true,
 				ConflictsWith: []string{"ssh_forward_ip", "ssh_user", "ssh_private_key", "os_type", "os_network_config"},
 			},
-=======
->>>>>>> 3f07e92a
 		},
 	}
 }
@@ -384,16 +333,11 @@
 	pmParallelBegin(pconf)
 	client := pconf.Client
 	vmName := d.Get("name").(string)
-<<<<<<< HEAD
 	networks := d.Get("network").(*schema.Set)
 	qemuNetworks := devicesSetToMap(networks)
 	disks := d.Get("disk").(*schema.Set)
 	qemuDisks := devicesSetToMap(disks)
-	diskGB := d.Get("disk_gb").(float64)
-
-=======
-	diskGB := d.Get("disk_gb").(float64)
->>>>>>> 3f07e92a
+
 	config := pxapi.ConfigQemu{
 		Name:         vmName,
 		Description:  d.Get("desc").(string),
@@ -401,10 +345,6 @@
 		Memory:       d.Get("memory").(int),
 		QemuCores:    d.Get("cores").(int),
 		QemuSockets:  d.Get("sockets").(int),
-<<<<<<< HEAD
-=======
-		DiskSize:     diskGB,
->>>>>>> 3f07e92a
 		QemuOs:       d.Get("qemu_os").(string),
 		QemuNetworks: qemuNetworks,
 		QemuDisks:    qemuDisks,
@@ -418,22 +358,12 @@
 		Ipconfig1:    d.Get("ipconfig1").(string),
 		// Deprecated single disk config.
 		Storage:  d.Get("storage").(string),
-		DiskSize: diskGB,
+		DiskSize: d.Get("disk_gb").(float64),
 		// Deprecated single nic config.
 		QemuNicModel: d.Get("nic").(string),
 		QemuBrige:    d.Get("bridge").(string),
 		QemuVlanTag:  d.Get("vlan").(int),
 		QemuMacAddr:  d.Get("mac").(string),
-<<<<<<< HEAD
-=======
-		CIuser:       d.Get("ciuser").(string),
-		CIpassword:   d.Get("cipassword").(string),
-		Searchdomain: d.Get("searchdomain").(string),
-		Nameserver:   d.Get("nameserver").(string),
-		Sshkeys:      d.Get("sshkeys").(string),
-		Ipconfig0:    d.Get("ipconfig0").(string),
-		Ipconfig1:    d.Get("ipconfig1").(string),
->>>>>>> 3f07e92a
 	}
 	log.Print("[DEBUG] checking for duplicate name")
 	dupVmr, _ := client.GetVmRefByName(vmName)
@@ -478,11 +408,7 @@
 			// give sometime to proxmox to catchup
 			time.Sleep(5 * time.Second)
 
-<<<<<<< HEAD
 			err = prepareDiskSize(client, vmr, qemuDisks)
-=======
-			err = prepareDiskSize(client, vmr, diskGB)
->>>>>>> 3f07e92a
 			if err != nil {
 				pmParallelEnd(pconf)
 				return err
@@ -510,11 +436,7 @@
 		// give sometime to proxmox to catchup
 		time.Sleep(5 * time.Second)
 
-<<<<<<< HEAD
 		err = prepareDiskSize(client, vmr, qemuDisks)
-=======
-		err = prepareDiskSize(client, vmr, diskGB)
->>>>>>> 3f07e92a
 		if err != nil {
 			pmParallelEnd(pconf)
 			return err
@@ -531,82 +453,9 @@
 		pmParallelEnd(pconf)
 		return err
 	}
-<<<<<<< HEAD
 
 	// Apply pre-provision if enabled.
 	preprovision(d, pconf, client, vmr, true)
-=======
-
-	sshPort := "22"
-	sshHost := ""
-	if config.HasCloudInit() {
-		if d.Get("ssh_forward_ip") != nil {
-			sshHost = d.Get("ssh_forward_ip").(string)
-		}
-		if sshHost == "" {
-			// parse IP address out of ipconfig0
-			ipMatch := rxIPconfig.FindStringSubmatch(d.Get("ipconfig0").(string))
-			sshHost = ipMatch[1]
-
-		}
-		// Check if we got a speficied port
-		if strings.Contains(sshHost, ":") {
-			sshParts := strings.Split(sshHost, ":")
-			sshHost = sshParts[0]
-			sshPort = sshParts[1]
-		}
-	} else {
-		log.Print("[DEBUG] setting up SSH forward")
-		sshPort, err = pxapi.SshForwardUsernet(vmr, client)
-		if err != nil {
-			pmParallelEnd(pconf)
-			return err
-		}
-		sshHost = d.Get("ssh_forward_ip").(string)
-	}
-
-	// Done with proxmox API, end parallel and do the SSH things
-	pmParallelEnd(pconf)
-
-	d.SetConnInfo(map[string]string{
-		"type":            "ssh",
-		"host":            sshHost,
-		"port":            sshPort,
-		"user":            d.Get("ssh_user").(string),
-		"private_key":     d.Get("ssh_private_key").(string),
-		"pm_api_url":      client.ApiUrl,
-		"pm_user":         client.Username,
-		"pm_password":     client.Password,
-		"pm_tls_insecure": "true", // TODO - pass pm_tls_insecure state around, but if we made it this far, default insecure
-	})
-
-	switch d.Get("os_type").(string) {
-
-	case "ubuntu":
-		// give sometime to bootup
-		time.Sleep(9 * time.Second)
-		err = preProvisionUbuntu(d)
-		if err != nil {
-			return err
-		}
-
-	case "centos":
-		// give sometime to bootup
-		time.Sleep(9 * time.Second)
-		err = preProvisionCentos(d)
-		if err != nil {
-			return err
-		}
-
-	case "cloud-init":
-		// wait for OS too boot awhile...
-		log.Print("[DEBUG] sleeping for OS bootup...")
-		time.Sleep(time.Duration(d.Get("ci_wait").(int)) * time.Second)
-
-	default:
-		return fmt.Errorf("Unknown os_type: %s", d.Get("os_type").(string))
-	}
->>>>>>> 3f07e92a
 
 	return nil
 }
@@ -621,16 +470,11 @@
 		return err
 	}
 	vmName := d.Get("name").(string)
-<<<<<<< HEAD
 	configDisksSet := d.Get("disk").(*schema.Set)
 	qemuDisks := devicesSetToMap(configDisksSet)
 	configNetworksSet := d.Get("network").(*schema.Set)
 	qemuNetworks := devicesSetToMap(configNetworksSet)
-	diskGB := d.Get("disk_gb").(float64)
-
-=======
-	diskGB := d.Get("disk_gb").(float64)
->>>>>>> 3f07e92a
+
 	config := pxapi.ConfigQemu{
 		Name:         vmName,
 		Description:  d.Get("desc").(string),
@@ -638,10 +482,6 @@
 		Memory:       d.Get("memory").(int),
 		QemuCores:    d.Get("cores").(int),
 		QemuSockets:  d.Get("sockets").(int),
-<<<<<<< HEAD
-=======
-		DiskSize:     diskGB,
->>>>>>> 3f07e92a
 		QemuOs:       d.Get("qemu_os").(string),
 		QemuNetworks: qemuNetworks,
 		QemuDisks:    qemuDisks,
@@ -655,22 +495,12 @@
 		Ipconfig1:    d.Get("ipconfig1").(string),
 		// Deprecated single disk config.
 		Storage:  d.Get("storage").(string),
-		DiskSize: diskGB,
+		DiskSize: d.Get("disk_gb").(float64),
 		// Deprecated single nic config.
 		QemuNicModel: d.Get("nic").(string),
 		QemuBrige:    d.Get("bridge").(string),
 		QemuVlanTag:  d.Get("vlan").(int),
 		QemuMacAddr:  d.Get("mac").(string),
-<<<<<<< HEAD
-=======
-		CIuser:       d.Get("ciuser").(string),
-		CIpassword:   d.Get("cipassword").(string),
-		Searchdomain: d.Get("searchdomain").(string),
-		Nameserver:   d.Get("nameserver").(string),
-		Sshkeys:      d.Get("sshkeys").(string),
-		Ipconfig0:    d.Get("ipconfig0").(string),
-		Ipconfig1:    d.Get("ipconfig1").(string),
->>>>>>> 3f07e92a
 	}
 
 	err = config.UpdateConfig(vmr, client)
@@ -682,11 +512,7 @@
 	// give sometime to proxmox to catchup
 	time.Sleep(5 * time.Second)
 
-<<<<<<< HEAD
 	prepareDiskSize(client, vmr, qemuDisks)
-=======
-	prepareDiskSize(client, vmr, diskGB)
->>>>>>> 3f07e92a
 
 	// give sometime to proxmox to catchup
 	time.Sleep(5 * time.Second)
@@ -728,12 +554,7 @@
 	d.Set("target_node", vmr.Node())
 	d.Set("name", config.Name)
 	d.Set("desc", config.Description)
-<<<<<<< HEAD
 	d.Set("onboot", config.Onboot)
-=======
-	d.Set("storage", config.Storage)
-	d.Set("storage_type", config.StorageType)
->>>>>>> 3f07e92a
 	d.Set("memory", config.Memory)
 	d.Set("cores", config.QemuCores)
 	d.Set("sockets", config.QemuSockets)
@@ -764,17 +585,6 @@
 	d.Set("vlan", config.QemuVlanTag)
 	d.Set("mac", config.QemuMacAddr)
 
-<<<<<<< HEAD
-=======
-	d.Set("ciuser", config.CIuser)
-	d.Set("cipassword", config.CIpassword)
-	d.Set("searchdomain", config.Searchdomain)
-	d.Set("nameserver", config.Nameserver)
-	d.Set("sshkeys", config.Sshkeys)
-	d.Set("ipconfig0", config.Ipconfig0)
-	d.Set("ipconfig1", config.Ipconfig1)
-
->>>>>>> 3f07e92a
 	pmParallelEnd(pconf)
 	return nil
 }
@@ -803,16 +613,12 @@
 	return err
 }
 
-<<<<<<< HEAD
 // Increase disk size if original disk was smaller than new disk.
 func prepareDiskSize(
 	client *pxapi.Client,
 	vmr *pxapi.VmRef,
 	diskConfMap pxapi.QemuDevices,
 ) error {
-=======
-func prepareDiskSize(client *pxapi.Client, vmr *pxapi.VmRef, diskGB float64) error {
->>>>>>> 3f07e92a
 	clonedConfig, err := pxapi.NewConfigQemuFromApi(vmr, client)
 	for _, diskConf := range diskConfMap {
 		diskID := diskConf["id"].(int)
@@ -925,7 +731,6 @@
 			}
 		}
 	}
-<<<<<<< HEAD
 	return activeDevicesMap
 }
 
@@ -941,12 +746,6 @@
 	if d.Get("preprovision").(bool) {
 		log.Print("[DEBUG] setting up SSH forward")
 		sshPort, err := pxapi.SshForwardUsernet(vmr, client)
-=======
-	if diskGB > clonedConfig.DiskSize {
-		log.Print("[DEBUG] resizing disk " + clonedConfig.StorageType)
-		diffSize := int(math.Ceil(diskGB - clonedConfig.DiskSize))
-		_, err = client.ResizeQemuDisk(vmr, clonedConfig.StorageType+"0", diffSize)
->>>>>>> 3f07e92a
 		if err != nil {
 			pmParallelEnd(pconf)
 			return err
@@ -990,6 +789,5 @@
 			}
 		}
 	}
-
 	return nil
 }