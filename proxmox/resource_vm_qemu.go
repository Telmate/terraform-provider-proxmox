package proxmox

import (
	"encoding/json"
	"fmt"
	"log"
	"path"
	"strconv"
	"strings"
	"time"

	pxapi "github.com/Telmate/proxmox-api-go/proxmox"
	"github.com/hashicorp/terraform-plugin-sdk/v2/helper/schema"
	"github.com/hashicorp/terraform-plugin-sdk/v2/helper/validation"
)

// using a global variable here so that we have an internally accessible
// way to look into our own resource definition. Useful for dynamically doing typecasts
// so that we can print (debug) our ResourceData constructs
var thisResource *schema.Resource

func resourceVmQemu() *schema.Resource {
	thisResource = &schema.Resource{
		Create: resourceVmQemuCreate,
		Read:   resourceVmQemuRead,
		Update: resourceVmQemuUpdate,
		Delete: resourceVmQemuDelete,
		Importer: &schema.ResourceImporter{
			StateContext: schema.ImportStatePassthroughContext,
		},

		Schema: map[string]*schema.Schema{
			"vmid": {
				Type:             schema.TypeInt,
				Optional:         true,
				Computed:         true,
				ForceNew:         true,
				ValidateDiagFunc: VMIDValidator(),
				Description:      "The VM identifier in proxmox (100-999999999)",
			},
			"name": {
				Type:        schema.TypeString,
				Optional:    true,
				Default:     "",
				Description: "The VM name",
			},
			"desc": {
				Type:     schema.TypeString,
				Optional: true,
				DiffSuppressFunc: func(k, old, new string, d *schema.ResourceData) bool {
					return strings.TrimSpace(old) == strings.TrimSpace(new)
				},
				Default:     "",
				Description: "The VM description",
			},
			"target_node": {
				Type:        schema.TypeString,
				Required:    true,
				Description: "The node where VM goes to",
			},
			"bios": {
				Type:         schema.TypeString,
				Optional:     true,
				Default:      "seabios",
				Description:  "The VM bios, it can be seabios or ovmf",
				ValidateFunc: BIOSValidator(),
			},
			"onboot": {
				Type:        schema.TypeBool,
				Optional:    true,
				Default:     false,
				Description: "VM autostart on boot",
			},
			"oncreate": {
				Type:			schema.TypeBool,
				Optional:		true,
				Default:		true,
				Description:	"VM autostart on create",
			},
			"tablet": {
				Type:        schema.TypeBool,
				Optional:    true,
				Default:     true,
				Description: "Enable tablet mode in the VM",
			},
			"boot": {
				Type:        schema.TypeString,
				Optional:    true,
				Default:     "c",
				Description: "Boot order of the VM",
			},
			"bootdisk": {
				Type:     schema.TypeString,
				Computed: true,
				Optional: true,
			},
			"agent": {
				Type:     schema.TypeInt,
				Optional: true,
				Default:  0,
			},
			"iso": {
				Type:     schema.TypeString,
				Optional: true,
				ForceNew: true,
			},
			"clone": {
				Type:     schema.TypeString,
				Optional: true,
				ForceNew: true,
			},
			"cloudinit_cdrom_storage": {
				Type:     schema.TypeString,
				Optional: true,
			},
			"full_clone": {
				Type:     schema.TypeBool,
				Optional: true,
				ForceNew: true,
				Default:  true,
			},
			"hastate": {
				Type:     schema.TypeString,
				Optional: true,
			},
			"hagroup": {
				Type:     schema.TypeString,
				Optional: true,
			},
			"qemu_os": {
				Type:     schema.TypeString,
				Optional: true,
				Default:  "l26",
				DiffSuppressFunc: func(k, old, new string, d *schema.ResourceData) bool {
					if new == "l26" {
						return len(d.Get("clone").(string)) > 0 // the cloned source may have a different os, which we shoud leave alone
					}
					return strings.TrimSpace(old) == strings.TrimSpace(new)
				},
			},
			"tags": {
				Type:     schema.TypeString,
				Optional: true,
			},
			"args": {
				Type:     schema.TypeString,
				Optional: true,
			},
			"memory": {
				Type:     schema.TypeInt,
				Optional: true,
				Default:  512,
			},
			"balloon": {
				Type:     schema.TypeInt,
				Optional: true,
				Default:  0,
			},
			"cores": {
				Type:     schema.TypeInt,
				Optional: true,
				Default:  1,
			},
			"sockets": {
				Type:     schema.TypeInt,
				Optional: true,
				Default:  1,
			},
			"vcpus": {
				Type:     schema.TypeInt,
				Optional: true,
				Default:  0,
			},
			"cpu": {
				Type:     schema.TypeString,
				Optional: true,
				Default:  "host",
			},
			"numa": {
				Type:     schema.TypeBool,
				Optional: true,
				Default:  false,
			},
			"kvm": {
				Type:     schema.TypeBool,
				Optional: true,
				Default:  true,
			},
			"hotplug": {
				Type:     schema.TypeString,
				Optional: true,
				Default:  "network,disk,usb",
			},
			"scsihw": {
				Type:     schema.TypeString,
				Optional: true,
				Computed: true,
			},
			"vga": {
				Type:     schema.TypeSet,
				Optional: true,
				Elem: &schema.Resource{
					Schema: map[string]*schema.Schema{
						"type": {
							Type:     schema.TypeString,
							Optional: true,
							Default:  "std",
						},
						"memory": {
							Type:     schema.TypeInt,
							Optional: true,
						},
					},
				},
			},
			"network": {
				Type:          schema.TypeList,
				Optional:      true,
				ConflictsWith: []string{"nic", "bridge", "vlan", "mac"},
				Elem: &schema.Resource{
					Schema: map[string]*schema.Schema{
						"model": {
							Type:     schema.TypeString,
							Required: true,
						},
						"macaddr": {
							Type:     schema.TypeString,
							Optional: true,
							Computed: true,
						},
						"bridge": {
							Type:     schema.TypeString,
							Optional: true,
							Default:  "nat",
						},
						"tag": {
							Type:        schema.TypeInt,
							Optional:    true,
							Description: "VLAN tag.",
							Default:     -1,
						},
						"firewall": {
							Type:     schema.TypeBool,
							Optional: true,
							Default:  false,
						},
						"rate": {
							Type:     schema.TypeInt,
							Optional: true,
							Computed: true,
						},
						"queues": {
							Type:     schema.TypeInt,
							Optional: true,
							Computed: true,
						},
						"link_down": {
							Type:     schema.TypeBool,
							Optional: true,
							Default:  false,
						},
					},
				},
			},
			"unused_disk": {
				Type:     schema.TypeList,
				Computed: true,
				//Optional:      true,
				Description: "Record unused disks in proxmox. This is intended to be read-only for now.",
				Elem: &schema.Resource{
					Schema: map[string]*schema.Schema{
						"storage": {
							Type:     schema.TypeString,
							Computed: true,
						},
						"slot": {
							Type:     schema.TypeInt,
							Computed: true,
						},
						"file": {
							Type:     schema.TypeString,
							Computed: true,
						},
					},
				},
			},
			"disk": {
				Type:          schema.TypeList,
				Optional:      true,
				ConflictsWith: []string{"disk_gb", "storage", "storage_type"},
				Elem: &schema.Resource{
					Schema: map[string]*schema.Schema{
						"type": {
							Type:     schema.TypeString,
							Required: true,
						},
						"storage": {
							Type:     schema.TypeString,
							Required: true,
						},
						"size": {
							Type:     schema.TypeString,
							Required: true,
							ValidateFunc: func(val interface{}, key string) (warns []string, errs []error) {
								v := val.(string)
								if !(strings.Contains(v, "G") || strings.Contains(v, "M") || strings.Contains(v, "K")) {
									errs = append(errs, fmt.Errorf("disk size must end in G, M, or K, got %s", v))
								}
								return
							},
						},
						"format": {
							Type:     schema.TypeString,
							Optional: true,
							Computed: true,
						},
						"cache": {
							Type:     schema.TypeString,
							Optional: true,
							Default:  "none",
						},
						"backup": {
							Type:     schema.TypeInt,
							Optional: true,
							Default:  0,
						},
						"iothread": {
							Type:     schema.TypeInt,
							Optional: true,
							Default:  0,
						},
						"replicate": {
							Type:     schema.TypeInt,
							Optional: true,
							Default:  0,
						},
						//SSD emulation
						"ssd": {
							Type:     schema.TypeInt,
							Optional: true,
							Default:  0,
						},
						"discard": {
							Type:     schema.TypeString,
							Optional: true,
							ValidateFunc: func(val interface{}, key string) (warns []string, errs []error) {
								v := val.(string)
								if !strings.Contains(v, "ignore") && !strings.Contains(v, "on") {
									errs = append(errs, fmt.Errorf("%q, must be 'ignore'(default) or 'on', got %s", key, v))
								}
								return
							},
						},
						//Maximum r/w speed in megabytes per second
						"mbps": {
							Type:     schema.TypeInt,
							Optional: true,
							Default:  0,
						},
						"mbps_rd": {
							Type:     schema.TypeInt,
							Optional: true,
							Default:  0,
						},
						"mbps_rd_max": {
							Type:     schema.TypeInt,
							Optional: true,
							Default:  0,
						},
						"mbps_wr": {
							Type:     schema.TypeInt,
							Optional: true,
							Default:  0,
						},
						"mbps_wr_max": {
							Type:     schema.TypeInt,
							Optional: true,
							Default:  0,
						},
						// Misc
						"file": {
							Type:     schema.TypeString,
							Optional: true,
							Computed: true,
						},
						"media": {
							Type:     schema.TypeString,
							Optional: true,
							Computed: true,
						},
						"volume": {
							Type:     schema.TypeString,
							Optional: true,
							Computed: true,
						},
						"slot": {
							Type:     schema.TypeInt,
							Optional: true,
							Computed: true,
						},
						"storage_type": {
							Type:     schema.TypeString,
							Required: false,
							Computed: true,
						},
					},
				},
			},
			// Deprecated single disk config.
			"disk_gb": {
				Type:       schema.TypeFloat,
				Deprecated: "Use `disk.size` instead",
				Optional:   true,
				DiffSuppressFunc: func(k, old, new string, d *schema.ResourceData) bool {
					// bigger ok
					oldf, _ := strconv.ParseFloat(old, 64)
					newf, _ := strconv.ParseFloat(new, 64)
					return oldf >= newf
				},
			},
			"storage": {
				Type:       schema.TypeString,
				Deprecated: "Use `disk.storage` instead",
				Optional:   true,
			},
			"storage_type": {
				Type:       schema.TypeString,
				Deprecated: "Use `disk.type` instead",
				Optional:   true,
				ForceNew:   false,
				DiffSuppressFunc: func(k, old, new string, d *schema.ResourceData) bool {
					if new == "" {
						return true // empty template ok
					}
					return strings.TrimSpace(old) == strings.TrimSpace(new)
				},
			},
			// Deprecated single nic config.
			"nic": {
				Type:       schema.TypeString,
				Deprecated: "Use `network` instead",
				Optional:   true,
			},
			"bridge": {
				Type:       schema.TypeString,
				Deprecated: "Use `network.bridge` instead",
				Optional:   true,
			},
			"vlan": {
				Type:       schema.TypeInt,
				Deprecated: "Use `network.tag` instead",
				Optional:   true,
				Default:    -1,
			},
			"mac": {
				Type:       schema.TypeString,
				Deprecated: "Use `network.macaddr` to access the auto generated MAC address",
				Optional:   true,
				DiffSuppressFunc: func(k, old, new string, d *schema.ResourceData) bool {
					if new == "" {
						return true // macaddr auto-generates and its ok
					}
					return strings.TrimSpace(old) == strings.TrimSpace(new)
				},
			},
			// Other
			"serial": {
				Type:     schema.TypeSet,
				Optional: true,
				Elem: &schema.Resource{
					Schema: map[string]*schema.Schema{
						"id": {
							Type:     schema.TypeInt,
							Required: true,
						},
						"type": {
							Type:     schema.TypeString,
							Required: true,
						},
					},
				},
			},
			"os_type": {
				Type:     schema.TypeString,
				Optional: true,
			},
			"os_network_config": {
				Type:     schema.TypeString,
				Optional: true,
				ForceNew: true,
				DiffSuppressFunc: func(k, old, new string, d *schema.ResourceData) bool {
					return strings.TrimSpace(old) == strings.TrimSpace(new)
				},
			},
			"ssh_forward_ip": {
				Type:         schema.TypeString,
				Optional:     true,
				Description:  "Use to pass instance ip address, redundant",
				ValidateFunc: validation.IsIPv4Address,
			},
			"ssh_user": {
				Type:     schema.TypeString,
				Optional: true,
				ForceNew: true,
			},
			"ssh_private_key": {
				Type:      schema.TypeString,
				Optional:  true,
				Sensitive: true,
				DiffSuppressFunc: func(k, old, new string, d *schema.ResourceData) bool {
					return strings.TrimSpace(old) == strings.TrimSpace(new)
				},
			},
			"force_create": {
				Type:     schema.TypeBool,
				Optional: true,
				Default:  false,
			},
			"clone_wait": {
				Type:       schema.TypeInt,
				Deprecated: "do not use anymore",
				Optional:   true,
				Default:    0,
			},
			"additional_wait": {
				Type:       schema.TypeInt,
				Deprecated: "do not use anymore",
				Optional:   true,
				Default:    0,
			},
			"ci_wait": { // how long to wait before provision
				Type:     schema.TypeInt,
				Optional: true,
				Default:  30,
				DiffSuppressFunc: func(k, old, new string, d *schema.ResourceData) bool {
					if old == "" {
						return true // old empty ok
					}
					return strings.TrimSpace(old) == strings.TrimSpace(new)
				},
			},
			"ciuser": {
				Type:     schema.TypeString,
				Optional: true,
			},
			"cipassword": {
				Type:      schema.TypeString,
				Optional:  true,
				Sensitive: true,
				DiffSuppressFunc: func(k, old, new string, d *schema.ResourceData) bool {
					return new == "**********"
					// if new == "**********" {
					// 	return true // api returns astericks instead of password so can't diff
					// }
					// return false
				},
			},
			"cicustom": {
				Type:     schema.TypeString,
				Optional: true,
				ForceNew: true,
			},
			"searchdomain": {
				Type:     schema.TypeString,
				Optional: true,
				Computed: true, // could be pre-existing if we clone from a template with it defined
			},
			"nameserver": {
				Type:     schema.TypeString,
				Optional: true,
				Computed: true, // could be pre-existing if we clone from a template with it defined
			},
			"sshkeys": {
				Type:     schema.TypeString,
				Optional: true,
				DiffSuppressFunc: func(k, old, new string, d *schema.ResourceData) bool {
					return strings.TrimSpace(old) == strings.TrimSpace(new)
				},
			},
			"ipconfig0": {
				Type:     schema.TypeString,
				Optional: true,
				ForceNew: true,
			},
			"ipconfig1": {
				Type:     schema.TypeString,
				Optional: true,
				ForceNew: true,
			},
			"ipconfig2": {
				Type:     schema.TypeString,
				Optional: true,
				ForceNew: true,
			},
			"ipconfig3": {
				Type:     schema.TypeString,
				Optional: true,
				ForceNew: true,
			},
			"ipconfig4": {
				Type:     schema.TypeString,
				Optional: true,
				ForceNew: true,
			},
			"ipconfig5": {
				Type:     schema.TypeString,
				Optional: true,
				ForceNew: true,
			},
			"preprovision": {
				Type:       schema.TypeBool,
				Deprecated: "do not use anymore",
				Optional:   true,
				Default:    true,
			},
			"pool": {
				Type:     schema.TypeString,
				Optional: true,
			},
			"ssh_host": {
				Type:     schema.TypeString,
				Computed: true,
			},
			"ssh_port": {
				Type:     schema.TypeString,
				Computed: true,
			},
			"force_recreate_on_change_of": {
				Type:     schema.TypeString,
				Optional: true,
				ForceNew: true,
			},
			"reboot_required": {
				Type:        schema.TypeBool,
				Computed:    true,
				Description: "Internal variable, true if any of the modified parameters require a reboot to take effect.",
			},
			"default_ipv4_address": {
				Type:        schema.TypeString,
				Computed:    true,
				Description: "Use to track vm ipv4 address",
			},
			"define_connection_info": { // by default define SSH for provisioner info
				Type:     schema.TypeBool,
				Optional: true,
				Default:  true,
			},
			"guest_agent_ready_timeout": {
				Type:       schema.TypeInt,
				Deprecated: "Use custom per-resource timeout instead. See https://www.terraform.io/docs/language/resources/syntax.html#operation-timeouts",
				Optional:   true,
				Default:    100,
			},
		},
		Timeouts: resourceTimeouts(),
	}
	return thisResource
}

func resourceVmQemuCreate(d *schema.ResourceData, meta interface{}) error {

	// create a logger for this function
	logger, _ := CreateSubLogger("resource_vm_create")

	// DEBUG print out the create request
	flatValue, _ := resourceDataToFlatValues(d, thisResource)
	jsonString, _ := json.Marshal(flatValue)
	logger.Debug().Str("vmid", d.Id()).Msgf("Invoking VM create with resource data:  '%+v'", string(jsonString))

	pconf := meta.(*providerConfiguration)
	lock := pmParallelBegin(pconf)
	defer lock.unlock()
	client := pconf.Client
	vmName := d.Get("name").(string)
	vga := d.Get("vga").(*schema.Set)
	qemuVgaList := vga.List()

	qemuNetworks, _ := ExpandDevicesList(d.Get("network").([]interface{}))
	qemuDisks, _ := ExpandDevicesList(d.Get("disk").([]interface{}))

	serials := d.Get("serial").(*schema.Set)
	qemuSerials, _ := DevicesSetToMap(serials)

	config := pxapi.ConfigQemu{
		Name:         vmName,
		Description:  d.Get("desc").(string),
		Pool:         d.Get("pool").(string),
		Bios:         d.Get("bios").(string),
		Onboot:       d.Get("onboot").(bool),
		Tablet:       d.Get("tablet").(bool),
		Boot:         d.Get("boot").(string),
		BootDisk:     d.Get("bootdisk").(string),
		Agent:        d.Get("agent").(int),
		Memory:       d.Get("memory").(int),
		Balloon:      d.Get("balloon").(int),
		QemuCores:    d.Get("cores").(int),
		QemuSockets:  d.Get("sockets").(int),
		QemuVcpus:    d.Get("vcpus").(int),
		QemuCpu:      d.Get("cpu").(string),
		QemuNuma:     d.Get("numa").(bool),
		QemuKVM:      d.Get("kvm").(bool),
		Hotplug:      d.Get("hotplug").(string),
		Scsihw:       d.Get("scsihw").(string),
		HaState:      d.Get("hastate").(string),
		HaGroup:      d.Get("hagroup").(string),
		QemuOs:       d.Get("qemu_os").(string),
		Tags:         d.Get("tags").(string),
		Args:         d.Get("args").(string),
		QemuNetworks: qemuNetworks,
		QemuDisks:    qemuDisks,
		QemuSerials:  qemuSerials,
		// Cloud-init.
		CIuser:       d.Get("ciuser").(string),
		CIpassword:   d.Get("cipassword").(string),
		CIcustom:     d.Get("cicustom").(string),
		Searchdomain: d.Get("searchdomain").(string),
		Nameserver:   d.Get("nameserver").(string),
		Sshkeys:      d.Get("sshkeys").(string),
		Ipconfig0:    d.Get("ipconfig0").(string),
		Ipconfig1:    d.Get("ipconfig1").(string),
		Ipconfig2:    d.Get("ipconfig2").(string),
		Ipconfig3:    d.Get("ipconfig3").(string),
		Ipconfig4:    d.Get("ipconfig4").(string),
		Ipconfig5:    d.Get("ipconfig5").(string),
		// Deprecated single disk config.
		Storage:  d.Get("storage").(string),
		DiskSize: d.Get("disk_gb").(float64),
		// Deprecated single nic config.
		QemuNicModel: d.Get("nic").(string),
		QemuBrige:    d.Get("bridge").(string),
		QemuVlanTag:  d.Get("vlan").(int),
		QemuMacAddr:  d.Get("mac").(string),
	}
	if len(qemuVgaList) > 0 {
		config.QemuVga = qemuVgaList[0].(map[string]interface{})
	}
	log.Printf("[DEBUG][QemuVmCreate] checking for duplicate name: %s", vmName)
	dupVmr, _ := client.GetVmRefByName(vmName)

	forceCreate := d.Get("force_create").(bool)
	targetNode := d.Get("target_node").(string)
	pool := d.Get("pool").(string)

	if dupVmr != nil && forceCreate {
		return fmt.Errorf("duplicate VM name (%s) with vmId: %d. Set force_create=false to recycle", vmName, dupVmr.VmId())
	} else if dupVmr != nil && dupVmr.Node() != targetNode {
		return fmt.Errorf("duplicate VM name (%s) with vmId: %d on different target_node=%s", vmName, dupVmr.VmId(), dupVmr.Node())
	}

	vmr := dupVmr

	if vmr == nil {
		// get unique id
		nextid, err := nextVmId(pconf)
		vmID := d.Get("vmid").(int)
		if vmID != 0 { // 0 is the "no value" for int in golang
			nextid = vmID
		} else {
			if err != nil {
				return err
			}
		}

		vmr = pxapi.NewVmRef(nextid)
		vmr.SetNode(targetNode)
		if pool != "" {
			vmr.SetPool(pool)
		}

		// check if ISO or clone
		if d.Get("clone").(string) != "" {
			fullClone := 1
			if !d.Get("full_clone").(bool) {
				fullClone = 0
			}
			config.FullClone = &fullClone

			sourceVmrs, err := client.GetVmRefsByName(d.Get("clone").(string))
			if err != nil {
				return err
			}

			// prefer source Vm located on same node
			sourceVmr := sourceVmrs[0]
			for _, candVmr := range sourceVmrs {
				if candVmr.Node() == vmr.Node() {
					sourceVmr = candVmr
				}
			}

			log.Print("[DEBUG][QemuVmCreate] cloning VM")
			err = config.CloneVm(sourceVmr, vmr, client)

			if err != nil {
				return err
			}
			//CLONE VM SHOULD RETURN ONLY IF THE TASK ENDED!
			// Waiting for the clone to become ready and
			// read back all the current disk configurations from proxmox
			// this allows us to receive updates on the post-clone state of the vm we're building
			log.Print("[DEBUG][QemuVmCreate] Waiting for clone becoming ready")
			var config_post_clone *pxapi.ConfigQemu
			cloneTimeout := d.Timeout(schema.TimeoutCreate)
			cloneWaitEnd := time.Now().Add(time.Duration(cloneTimeout))
			log.Printf("[DEBUG][clone] retrying for at most  %v minutes before giving up\n", cloneTimeout)
			log.Printf("[DEBUG][clone] retries will end at %s\n", cloneWaitEnd)

			for time.Now().Before(cloneWaitEnd) {
				// 	// Wait until we can actually retrieve the config from the cloned machine
				config_post_clone, err = pxapi.NewConfigQemuFromApi(vmr, client)
				if config_post_clone != nil {
					break
					// to prevent an infinite loop we check for any other error
					// this error is actually fine because the clone is not ready yet
				} else if err.Error() != "[DEBUG][clone] vm locked, could not obtain config" {
					return err
				}
				time.Sleep(5 * time.Second)
				log.Print("[DEBUG][clone] Clone still not ready, checking again")
			}

			config_post_clone, err = pxapi.NewConfigQemuFromApi(vmr, client)
			if err != nil {
				return err
			}

			logger.Debug().Str("vmid", d.Id()).Msgf("Original disks: '%+v', Clone Disks '%+v'", config.QemuDisks, config_post_clone.QemuDisks)

			// update the current working state to use the appropriate file specification
			// proxmox needs so we can correctly update the existing disks (post-clone)
			// instead of accidentially causing the existing disk to be detached.
			// see https://github.com/Telmate/terraform-provider-proxmox/issues/239
			for slot, disk := range config_post_clone.QemuDisks {
				// only update the desired configuration if it was not set by the user
				// we do not want to overwrite the desired config with the results from
				// proxmox if the user indicates they wish a particular file or volume config
				if config.QemuDisks[slot]["file"] == "" {
					config.QemuDisks[slot]["file"] = disk["file"]
				}
				if config.QemuDisks[slot]["volume"] == "" {
					config.QemuDisks[slot]["volume"] = disk["volume"]
				}
			}

			err = config.UpdateConfig(vmr, client)
			if err != nil {
				// Set the id because when update config fail the vm is still created
				d.SetId(resourceId(targetNode, "qemu", vmr.VmId()))
				return err
			}

			// give sometime to proxmox to catchup
			//time.Sleep(time.Duration(d.Get("clone_wait").(int)) * time.Second)

			err = prepareDiskSize(client, vmr, qemuDisks)
			if err != nil {
				return err
			}

		} else if d.Get("iso").(string) != "" {
			config.QemuIso = d.Get("iso").(string)
			err := config.CreateVm(vmr, client)
			if err != nil {
				return err
			}
		} else {
			return fmt.Errorf("either clone or iso must be set")
		}
	} else {
		log.Printf("[DEBUG][QemuVmCreate] recycling VM vmId: %d", vmr.VmId())

		client.StopVm(vmr)

		err := config.UpdateConfig(vmr, client)
		if err != nil {
			// Set the id because when update config fail the vm is still created
			d.SetId(resourceId(targetNode, "qemu", vmr.VmId()))
			return err
		}

		// give sometime to proxmox to catchup
		//time.Sleep(5 * time.Second)

		err = prepareDiskSize(client, vmr, qemuDisks)
		if err != nil {
			return err
		}
	}
	d.SetId(resourceId(targetNode, "qemu", vmr.VmId()))
	logger.Debug().Int("vmid", vmr.VmId()).Msgf("Set this vm (resource Id) to '%v'", d.Id())

	if d.Get("cloudinit_cdrom_storage").(string) != "" {
		vmParams := map[string]interface{}{
			"cdrom": fmt.Sprintf("%s:cloudinit", d.Get("cloudinit_cdrom_storage").(string)),
		}

		_, err := client.SetVmConfig(vmr, vmParams)
		if err != nil {
			return err
		}
	}

	// give sometime to proxmox to catchup
	//time.Sleep(time.Duration(d.Get("additional_wait").(int)) * time.Second)

<<<<<<< HEAD
	if d.Get("oncreate").(bool) {
		log.Print("[DEBUG][QemuVmCreate] starting VM")
		_, err := client.StartVm(vmr)
		if err != nil {
			return err
		}

		err = initConnInfo(d, pconf, client, vmr, &config, lock)
		if err != nil {
			return err
		}
	} else {
		log.Print("[DEBUG][QemuVmCreate] oncreate = false, not starting VM")
=======
	log.Printf("[DEBUG][QemuVmCreate] starting VM: %d", vmr.VmId())
	_, err := client.StartVm(vmr)
	if err != nil {
		return err
>>>>>>> 47658530
	}

	err = initConnInfo(d, pconf, client, vmr, &config, lock)
	if err != nil {
		return err
	}

	return _resourceVmQemuRead(d, meta)
}

func resourceVmQemuUpdate(d *schema.ResourceData, meta interface{}) error {
	pconf := meta.(*providerConfiguration)

	// create a logger for this function
	logger, _ := CreateSubLogger("resource_vm_update")

	lock := pmParallelBegin(pconf)
	defer lock.unlock()

	client := pconf.Client
	_, _, vmID, err := parseResourceId(d.Id())
	if err != nil {
		return err
	}

	logger.Info().Int("vmid", vmID).Msg("Starting update of the VM resource")

	vmr := pxapi.NewVmRef(vmID)
	_, err = client.GetVmInfo(vmr)
	if err != nil {
		return err
	}
	vga := d.Get("vga").(*schema.Set)
	qemuVgaList := vga.List()

	// okay, so the proxmox-api-go library is a bit weird about the updates. we can only send certain
	// parameters about the disk over otherwise a crash happens (if we send file), or it sends duplicate keys
	// to proxmox (if we send media). this is a bit hacky.. but it should paper over these issues until a more
	// robust solution can be found.
	qemuDisks, _ := ExpandDevicesList(d.Get("disk").([]interface{}))
	for _, diskParamMap := range qemuDisks {
		delete(diskParamMap, "file")  // removed; causes a crash in proxmox-api-go
		delete(diskParamMap, "media") // removed; results in a duplicate key issue causing a 400 from proxmox
	}

	qemuNetworks, err := ExpandDevicesList(d.Get("network").([]interface{}))
	if err != nil {
		return fmt.Errorf("error while processing Network configuration: %v", err)
	}
	logger.Debug().Int("vmid", vmID).Msgf("Processed NetworkSet into qemuNetworks as %+v", qemuNetworks)

	serials := d.Get("serial").(*schema.Set)
	qemuSerials, _ := DevicesSetToMap(serials)

	d.Partial(true)
	if d.HasChange("target_node") {
		_, err := client.MigrateNode(vmr, d.Get("target_node").(string), true)
		if err != nil {
			return err
		}
		vmr.SetNode(d.Get("target_node").(string))
	}
	d.Partial(false)

	config := pxapi.ConfigQemu{
		Name:         d.Get("name").(string),
		Description:  d.Get("desc").(string),
		Pool:         d.Get("pool").(string),
		Bios:         d.Get("bios").(string),
		Onboot:       d.Get("onboot").(bool),
		Tablet:       d.Get("tablet").(bool),
		Boot:         d.Get("boot").(string),
		BootDisk:     d.Get("bootdisk").(string),
		Agent:        d.Get("agent").(int),
		Memory:       d.Get("memory").(int),
		Balloon:      d.Get("balloon").(int),
		QemuCores:    d.Get("cores").(int),
		QemuSockets:  d.Get("sockets").(int),
		QemuVcpus:    d.Get("vcpus").(int),
		QemuCpu:      d.Get("cpu").(string),
		QemuNuma:     d.Get("numa").(bool),
		QemuKVM:      d.Get("kvm").(bool),
		Hotplug:      d.Get("hotplug").(string),
		Scsihw:       d.Get("scsihw").(string),
		HaState:      d.Get("hastate").(string),
		HaGroup:      d.Get("hagroup").(string),
		QemuOs:       d.Get("qemu_os").(string),
		Tags:         d.Get("tags").(string),
		Args:         d.Get("args").(string),
		QemuNetworks: qemuNetworks,
		QemuDisks:    qemuDisks,
		QemuSerials:  qemuSerials,
		// Cloud-init.
		CIuser:       d.Get("ciuser").(string),
		CIpassword:   d.Get("cipassword").(string),
		CIcustom:     d.Get("cicustom").(string),
		Searchdomain: d.Get("searchdomain").(string),
		Nameserver:   d.Get("nameserver").(string),
		Sshkeys:      d.Get("sshkeys").(string),
		Ipconfig0:    d.Get("ipconfig0").(string),
		Ipconfig1:    d.Get("ipconfig1").(string),
		Ipconfig2:    d.Get("ipconfig2").(string),
		Ipconfig3:    d.Get("ipconfig3").(string),
		Ipconfig4:    d.Get("ipconfig4").(string),
		Ipconfig5:    d.Get("ipconfig5").(string),
		// Deprecated single disk config.
		Storage:  d.Get("storage").(string),
		DiskSize: d.Get("disk_gb").(float64),
		// Deprecated single nic config.
		QemuNicModel: d.Get("nic").(string),
		QemuBrige:    d.Get("bridge").(string),
		QemuVlanTag:  d.Get("vlan").(int),
		QemuMacAddr:  d.Get("mac").(string),
	}
	if len(qemuVgaList) > 0 {
		config.QemuVga = qemuVgaList[0].(map[string]interface{})
	}

	logger.Debug().Int("vmid", vmID).Msgf("Updating VM with the following configuration: %+v", config)

	err = config.UpdateConfig(vmr, client)
	if err != nil {
		return err
	}

	// Give some time to proxmox to catchup.
	time.Sleep(5 * time.Second)

	prepareDiskSize(client, vmr, qemuDisks)

	// Give some time to proxmox to catchup.
	time.Sleep(15 * time.Second)

	if d.HasChange("pool") {
		oldPool, newPool := func() (string, string) {
			a, b := d.GetChange("pool")
			return a.(string), b.(string)
		}()

		vmr := pxapi.NewVmRef(vmID)
		vmr.SetPool(oldPool)

		_, err := client.UpdateVMPool(vmr, newPool)
		if err != nil {
			return err
		}
	}

	err = initConnInfo(d, pconf, client, vmr, &config, lock)
	if err != nil {
		return err
	}

	// If any of the "critical" keys are changed then a reboot is required.
	if d.HasChanges(
		"bios",
		"boot",
		"bootdisk",
		"agent",
		"qemu_os",
		"balloon",
		"cpu",
		"numa",
		"hotplug",
		"scsihw",
		"os_type",
		"ciuser",
		"cipassword",
		"cicustom",
		"searchdomain",
		"nameserver",
		"sshkeys",
		"ipconfig0",
		"ipconfig1",
		"ipconfig2",
		"ipconfig3",
		"ipconfig4",
		"ipconfig5",
		"kvm",
		"vga",
		"serial",
	) {
		d.Set("reboot_required", true)
	}

	// reboot is only required when memory hotplug is disabled
	if d.HasChange("memory") && !strings.Contains(d.Get("hotplug").(string), "memory") {
		d.Set("reboot_required", true)
	}

	// reboot is only required when cpu hotplug is disabled
	if d.HasChanges("sockets", "cores", "vcpus") && !strings.Contains(d.Get("hotplug").(string), "cpu") {
		d.Set("reboot_required", true)
	}

	// if network hot(un)plug is not enabled, then check if some of the "critical" parameters have changes
	if d.HasChange("network") && !strings.Contains(d.Get("hotplug").(string), "network") {
		oldValuesRaw, newValuesRaw := d.GetChange("network")
		oldValues := oldValuesRaw.([]interface{})
		newValues := newValuesRaw.([]interface{})
		if len(oldValues) != len(newValues) {
			// network interface added or removed
			d.Set("reboot_required", true)
		} else {
			// some of the existing interface parameters have changed
			for i := range oldValues { // loop through the interfaces
				if oldValues[i].(map[string]interface{})["model"] != newValues[i].(map[string]interface{})["model"] {
					d.Set("reboot_required", true)
				}
				if oldValues[i].(map[string]interface{})["macaddr"] != newValues[i].(map[string]interface{})["macaddr"] {
					d.Set("reboot_required", true)
				}
				if oldValues[i].(map[string]interface{})["queues"] != newValues[i].(map[string]interface{})["queues"] {
					d.Set("reboot_required", true)
				}
			}
		}
	}

	// some of the disk changes require reboot, even if hotplug is enabled
	if d.HasChange("disk") {
		oldValuesRaw, newValuesRaw := d.GetChange("disk")
		oldValues := oldValuesRaw.([]interface{})
		newValues := newValuesRaw.([]interface{})
		if len(oldValues) != len(newValues) && !strings.Contains(d.Get("hotplug").(string), "disk") {
			// disk added or removed AND there is no disk hot(un)plug
			d.Set("reboot_required", true)
		} else {
			r := len(oldValues)

			// we have have to check if the new configuration has fewer disks
			// otherwise an index out of range panic occurs if we don't reduce the range
			if rangeNV := len(newValues); rangeNV < r {
				r = rangeNV
			}

			// some of the existing disk parameters have changed
			for i := 0; i < r; i++ { // loop through the interfaces
				if oldValues[i].(map[string]interface{})["ssd"] != newValues[i].(map[string]interface{})["ssd"] {
					d.Set("reboot_required", true)
				}
				if oldValues[i].(map[string]interface{})["iothread"] != newValues[i].(map[string]interface{})["iothread"] {
					d.Set("reboot_required", true)
				}
				if oldValues[i].(map[string]interface{})["discard"] != newValues[i].(map[string]interface{})["discard"] {
					d.Set("reboot_required", true)
				}
				if oldValues[i].(map[string]interface{})["cache"] != newValues[i].(map[string]interface{})["cache"] {
					d.Set("reboot_required", true)
				}
				// these paramater changes only require reboot if disk hotplug is disabled
				if !strings.Contains(d.Get("hotplug").(string), "disk") {
					if oldValues[i].(map[string]interface{})["type"] != newValues[i].(map[string]interface{})["type"] {
						// note: changing type does not remove the old disk
						d.Set("reboot_required", true)
					}
				}
			}
		}
	}

	// If a reboot is required: if the VM is running attempt graceful shutdown. If failed, try a forced poweroff.
	vmState, err := client.GetVmState(vmr)
	if err == nil && vmState["status"] != "stopped" && d.Get("reboot_required").(bool) {
		log.Print("[DEBUG][QemuVmUpdate] shutting down VM")
		_, err = client.ShutdownVm(vmr)
		// note: the default timeout is 3 min, configurable per VM: Options/Start-Shutdown Order/Shutdown timeout
		if err != nil {
			log.Print("[DEBUG][QemuVmUpdate] shutdown failed, stopping VM forcefully")
			_, err = client.StopVm(vmr)
			if err != nil {
				return err
			}
		}
	} else if err != nil {
		return err
	}

	// Start VM only if it wasn't running.
	vmState, err = client.GetVmState(vmr)
	if err == nil && vmState["status"] == "stopped" {
		log.Print("[DEBUG][QemuVmUpdate] starting VM")
		_, err = client.StartVm(vmr)
		if err != nil {
			return err
		}
	} else if err != nil {
		return err
	}

	return _resourceVmQemuRead(d, meta)
}

func resourceVmQemuRead(d *schema.ResourceData, meta interface{}) error {
	pconf := meta.(*providerConfiguration)
	lock := pmParallelBegin(pconf)
	defer lock.unlock()
	return _resourceVmQemuRead(d, meta)
}

func _resourceVmQemuRead(d *schema.ResourceData, meta interface{}) error {
	pconf := meta.(*providerConfiguration)
	client := pconf.Client

	_, _, vmID, err := parseResourceId(d.Id())
	if err != nil {
		d.SetId("")
		return fmt.Errorf("unexpected error when trying to read and parse the resource: %v", err)
	}

	// create a logger for this function
	logger, _ := CreateSubLogger("resource_vm_read")
	logger.Info().Int("vmid", vmID).Msg("Reading configuration for vmid")

	vmr := pxapi.NewVmRef(vmID)

	// Try to get information on the vm. If this call err's out
	// that indicates the VM does not exist. We indicate that to terraform
	// by calling a SetId("")
	_, err = client.GetVmInfo(vmr)
	if err != nil {
		d.SetId("")
		return nil
	}

	config, err := pxapi.NewConfigQemuFromApi(vmr, client)
	if err != nil {
		return err
	}

	logger.Debug().Int("vmid", vmID).Msgf("[READ] Received Config from Proxmox API: %+v", config)

	d.SetId(resourceId(vmr.Node(), "qemu", vmr.VmId()))
	d.Set("target_node", vmr.Node())
	d.Set("name", config.Name)
	d.Set("desc", config.Description)
	d.Set("bios", config.Bios)
	d.Set("onboot", config.Onboot)
	d.Set("tablet", config.Tablet)
	d.Set("boot", config.Boot)
	d.Set("bootdisk", config.BootDisk)
	d.Set("agent", config.Agent)
	d.Set("memory", config.Memory)
	d.Set("balloon", config.Balloon)
	d.Set("cores", config.QemuCores)
	d.Set("sockets", config.QemuSockets)
	d.Set("vcpus", config.QemuVcpus)
	d.Set("cpu", config.QemuCpu)
	d.Set("numa", config.QemuNuma)
	d.Set("kvm", config.QemuKVM)
	d.Set("hotplug", config.Hotplug)
	d.Set("scsihw", config.Scsihw)
	d.Set("hastate", vmr.HaState())
	d.Set("hagroup", vmr.HaGroup())
	d.Set("qemu_os", config.QemuOs)
	d.Set("tags", config.Tags)
	d.Set("args", config.Args)
	// Cloud-init.
	d.Set("ciuser", config.CIuser)
	// we purposely use the password from the terraform config here
	// because the proxmox api will always return "**********" leading to diff issues
	d.Set("cipassword", d.Get("cipassword").(string))
	d.Set("cicustom", config.CIcustom)
	d.Set("searchdomain", config.Searchdomain)
	d.Set("nameserver", config.Nameserver)
	d.Set("sshkeys", config.Sshkeys)
	d.Set("ipconfig0", config.Ipconfig0)
	d.Set("ipconfig1", config.Ipconfig1)
	d.Set("ipconfig2", config.Ipconfig2)
	d.Set("ipconfig3", config.Ipconfig3)
	d.Set("ipconfig4", config.Ipconfig4)
	d.Set("ipconfig5", config.Ipconfig5)

	// Some dirty hacks to populate undefined keys with default values.
	checkedKeys := []string{"force_create", "define_connection_info"}
	for _, key := range checkedKeys {
		if _, ok := d.GetOk(key); !ok {
			d.Set(key, thisResource.Schema[key].Default)
		}
	}
	// Check "full_clone" separately, as it causes issues in loop above due to how GetOk returns values on false bools.
	// Since "full_clone" has a default of true, it will always be in the configuration, so no need to verify.
	d.Set("full_clone", d.Get("full_clone"))

	// Disks.
	// add an explicit check that the keys in the config.QemuDisks map are a strict subset of
	// the keys in our resource schema. if they aren't things fail in a very weird and hidden way
	for _, diskEntry := range config.QemuDisks {
		for key := range diskEntry {
			if _, ok := thisResource.Schema["disk"].Elem.(*schema.Resource).Schema[key]; !ok {
				if key == "id" { // we purposely ignore id here as that is implied by the order in the TypeList/QemuDevice(list)
					continue
				}
				if !pconf.DangerouslyIgnoreUnknownAttributes {
					return fmt.Errorf("proxmox Provider Error: proxmox API returned new disk parameter '%v' we cannot process", key)
				}
			}
		}
	}

	// need to set cache because proxmox-api-go requires a value for cache but doesn't return a value for
	// it when it is empty. thus if cache is "" then we should insert "none" instead for consistency
	for _, qemuDisk := range config.QemuDisks {
		// cache == "none" is required for disk creation/updates but proxmox-api-go returns cache == "" or cache == nil in reads
		if qemuDisk["cache"] == "" || qemuDisk["cache"] == nil {
			qemuDisk["cache"] = "none"
		}
		if qemuDisk["backup"] == 0 {
			qemuDisk["backup"] = false
		} else if qemuDisk["backup"] == 1 {
			qemuDisk["backup"] = true
		}
	}

	flatDisks, _ := FlattenDevicesList(config.QemuDisks)
	flatDisks, _ = DropElementsFromMap([]string{"id"}, flatDisks)
	if d.Set("disk", flatDisks); err != nil {
		return err
	}

	// read in the unused disks
	flatUnusedDisks, _ := FlattenDevicesList(config.QemuUnusedDisks)
	logger.Debug().Int("vmid", vmID).Msgf("Unused Disk Block Processed '%v'", config.QemuNetworks)
	if d.Set("unused_disk", flatUnusedDisks); err != nil {
		return err
	}

	// Display.
	activeVgaSet := d.Get("vga").(*schema.Set)
	if len(activeVgaSet.List()) > 0 {
		d.Set("features", UpdateDeviceConfDefaults(config.QemuVga, activeVgaSet))
	}

	// Networks.
	// add an explicit check that the keys in the config.QemuNetworks map are a strict subset of
	// the keys in our resource schema. if they aren't things fail in a very weird and hidden way
	logger.Debug().Int("vmid", vmID).Msgf("Network block received '%v'", config.QemuNetworks)
	for _, networkEntry := range config.QemuNetworks {
		// If network tag was not set, assign default value.
		if networkEntry["tag"] == "" || networkEntry["tag"] == nil {
			networkEntry["tag"] = thisResource.Schema["network"].Elem.(*schema.Resource).Schema["tag"].Default
		}
		for key := range networkEntry {
			if _, ok := thisResource.Schema["network"].Elem.(*schema.Resource).Schema[key]; !ok {
				if key == "id" { // we purposely ignore id here as that is implied by the order in the TypeList/QemuDevice(list)
					continue
				}
				return fmt.Errorf("proxmox Provider Error: proxmox API returned new network parameter '%v' we cannot process", key)
			}
		}
	}
	// flatten the structure into the format terraform needs and remove the "id" attribute as that will be encoded into
	// the list structure.
	flatNetworks, _ := FlattenDevicesList(config.QemuNetworks)
	flatNetworks, _ = DropElementsFromMap([]string{"id"}, flatNetworks)
	if err = d.Set("network", flatNetworks); err != nil {
		return err
	}

	// Deprecated single disk config.
	d.Set("storage", config.Storage)
	d.Set("disk_gb", config.DiskSize)
	d.Set("storage_type", config.StorageType)
	// Deprecated single nic config.
	d.Set("nic", config.QemuNicModel)
	d.Set("bridge", config.QemuBrige)
	d.Set("vlan", config.QemuVlanTag)
	d.Set("mac", config.QemuMacAddr)
	d.Set("pool", vmr.Pool())
	//Serials
	configSerialsSet := d.Get("serial").(*schema.Set)
	activeSerialSet := UpdateDevicesSet(configSerialsSet, config.QemuSerials, "id")
	d.Set("serial", activeSerialSet)

	// Reset reboot_required variable. It should change only during updates.
	d.Set("reboot_required", false)

	// Pool
	pools, err := client.GetPoolList()
	if err == nil {
		for _, poolInfo := range pools["data"].([]interface{}) {
			poolContent, _ := client.GetPoolInfo(poolInfo.(map[string]interface{})["poolid"].(string))
			poolMembers := poolContent["data"].(map[string]interface{})["members"]
			for _, member := range poolMembers.([]interface{}) {
				if member.(map[string]interface{})["type"] != "storage" {
					if vmID == int(member.(map[string]interface{})["vmid"].(float64)) {
						d.Set("pool", poolInfo.(map[string]interface{})["poolid"].(string))
					}
				}
			}
		}
	}

	// DEBUG print out the read result
	flatValue, _ := resourceDataToFlatValues(d, thisResource)
	jsonString, _ := json.Marshal(flatValue)
	if len(flatNetworks) > 0 {
		logger.Debug().Int("vmid", vmID).Msgf("VM Net Config '%+v' from '%+v' set as '%+v' type of '%T'", config.QemuNetworks, flatNetworks, d.Get("network"), flatNetworks[0]["macaddr"])
	}
	logger.Debug().Int("vmid", vmID).Msgf("Finished VM read resulting in data: '%+v'", string(jsonString))

	return nil
}

func resourceVmQemuDelete(d *schema.ResourceData, meta interface{}) error {
	pconf := meta.(*providerConfiguration)
	lock := pmParallelBegin(pconf)
	defer lock.unlock()

	client := pconf.Client
	vmId, _ := strconv.Atoi(path.Base(d.Id()))
	vmr := pxapi.NewVmRef(vmId)
	_, err := client.StopVm(vmr)
	if err != nil {
		return err
	}

	// Wait until vm is stopped. Otherwise, deletion will fail.
	waited := 0
	for waited < 300 {
		vmState, err := client.GetVmState(vmr)
		if err == nil && vmState["status"] == "stopped" {
			break
		} else if err != nil {
			return err
		}

		time.Sleep(1 * time.Second)
	}

	_, err = client.DeleteVm(vmr)
	return err
}

// Increase disk size if original disk was smaller than new disk.
func prepareDiskSize(
	client *pxapi.Client,
	vmr *pxapi.VmRef,
	diskConfMap pxapi.QemuDevices,
) error {
	logger, _ := CreateSubLogger("prepareDiskSize")
	clonedConfig, err := pxapi.NewConfigQemuFromApi(vmr, client)
	if err != nil {
		return err
	}
	//log.Printf("%s", clonedConfig)
	for diskID, diskConf := range diskConfMap {
		diskName := fmt.Sprintf("%v%v", diskConf["type"], diskID)

		diskSize := pxapi.DiskSizeGB(diskConf["size"])

		if _, diskExists := clonedConfig.QemuDisks[diskID]; !diskExists {
			return err
		}

		clonedDiskSize := pxapi.DiskSizeGB(clonedConfig.QemuDisks[diskID]["size"])

		if err != nil {
			return err
		}

		logger.Debug().Int("diskId", diskID).Msgf("Checking disk sizing. Original '%+v', New '%+v'", diskSize, clonedDiskSize)
		if diskSize > clonedDiskSize {
			logger.Debug().Int("diskId", diskID).Msgf("Resizing disk. Original '%+v', New '%+v'", diskSize, clonedDiskSize)
			_, err = client.ResizeQemuDiskRaw(vmr, diskName, diskConf["size"].(string))
			if err != nil {
				return err
			}
		} else if diskSize == clonedDiskSize || diskSize <= 0 {
			logger.Debug().Int("diskId", diskID).Msgf("Disk is same size as before, skipping resize. Original '%+v', New '%+v'", diskSize, clonedDiskSize)
		} else {
			return fmt.Errorf("proxmox does not support decreasing disk size. Disk '%v' wanted to go from '%vG' to '%vG'", diskName, clonedDiskSize, diskSize)
		}

	}
	return nil
}

// Converting from schema.TypeSet to map of id and conf for each device,
// which will be sent to Proxmox API.
func DevicesSetToMap(devicesSet *schema.Set) (pxapi.QemuDevices, error) {

	var err error
	devicesMap := pxapi.QemuDevices{}

	for _, set := range devicesSet.List() {
		setMap, isMap := set.(map[string]interface{})
		if isMap {
			setID := setMap["id"].(int)
			if _, ok := devicesMap[setID]; !ok {
				devicesMap[setID] = setMap
			} else {
				return nil, fmt.Errorf("unable to process set, received a duplicate ID '%v' check your configuration file", setID)
			}
		}
	}
	return devicesMap, err
}

// Drops an element from each map in a []map[string]interface{}
// this allows a quick and easy way to remove things like "id" that is added by the proxmox api go library
// when we instead encode that id as the list index (and thus terraform would reject it in a d.Set(..) call
// WARNING mutates the list fed in!  make a copy if you need to keep the original
func DropElementsFromMap(elements []string, mapList []map[string]interface{}) ([]map[string]interface{}, error) {
	for _, mapItem := range mapList {
		for _, elem := range elements {
			delete(mapItem, elem)
		}
	}
	return mapList, nil
}

// Consumes an API return (pxapi.QemuDevices) and "flattens" it into a []map[string]interface{} as
// expected by the terraform interface for TypeList
func FlattenDevicesList(proxmoxDevices pxapi.QemuDevices) ([]map[string]interface{}, error) {
	flattenedDevices := make([]map[string]interface{}, 0, 1)

	numDevices := len(proxmoxDevices)
	if numDevices == 0 {
		return flattenedDevices, nil
	}

	// QemuDevices is a map[int]map[string]interface{}
	// we loop by index here to ensure that the devices remain in the same order
	for index := 0; index < numDevices; index++ {
		thisDevice := proxmoxDevices[index]
		thisFlattenedDevice := make(map[string]interface{})

		if thisDevice == nil {
			continue
		}

		for configuration, value := range thisDevice {
			thisFlattenedDevice[configuration] = value
		}

		flattenedDevices = append(flattenedDevices, thisFlattenedDevice)
	}

	return flattenedDevices, nil
}

// Consumes a terraform TypeList of a Qemu Device (network, hard drive, etc) and returns the "Expanded"
// version of the equivalent configuration that the API understands (the struct pxapi.QemuDevices).
// NOTE this expects the provided deviceList to be []map[string]interface{}.
func ExpandDevicesList(deviceList []interface{}) (pxapi.QemuDevices, error) {
	expandedDevices := make(pxapi.QemuDevices)

	if len(deviceList) == 0 {
		return expandedDevices, nil
	}

	for index, deviceInterface := range deviceList {
		thisDeviceMap := deviceInterface.(map[string]interface{})

		// allocate an expandedDevice, we'll append it to the list at the end of this loop
		thisExpandedDevice := make(map[string]interface{})

		// bail out if the device is empty, it is meaningless in this context
		if thisDeviceMap == nil {
			continue
		}

		// this is a map of string->interface, loop over it and move it into
		// the qemuDevices struct
		for configuration, value := range thisDeviceMap {
			thisExpandedDevice[configuration] = value
		}

		expandedDevices[index] = thisExpandedDevice
	}

	return expandedDevices, nil
}

// Update schema.TypeSet with new values comes from Proxmox API.
// TODO: remove these set functions and convert attributes using a set to a list instead.
func UpdateDevicesSet(
	devicesSet *schema.Set,
	devicesMap pxapi.QemuDevices,
	idKey string,
) *schema.Set {

	//configDevicesMap, _ := DevicesSetToMap(devicesSet)

	//activeDevicesMap := updateDevicesDefaults(devicesMap, configDevicesMap)
	activeDevicesMap := devicesMap

	for _, setConf := range devicesSet.List() {
		devicesSet.Remove(setConf)
		setConfMap := setConf.(map[string]interface{})
		deviceID := setConfMap[idKey].(int)
		setConfMap = adaptDeviceToConf(setConfMap, activeDevicesMap[deviceID])
		devicesSet.Add(setConfMap)
	}

	return devicesSet
}

// Because default values are not stored in Proxmox, so the API returns only active values.
// So to prevent Terraform doing unnecessary diffs, this function reads default values
// from Terraform itself, and fill empty fields.
func updateDevicesDefaults(
	activeDevicesMap pxapi.QemuDevices,
	configDevicesMap pxapi.QemuDevices,
) pxapi.QemuDevices {

	for deviceID, deviceConf := range configDevicesMap {
		if _, ok := activeDevicesMap[deviceID]; !ok {
			activeDevicesMap[deviceID] = configDevicesMap[deviceID]
		}
		for key, value := range deviceConf {
			if _, ok := activeDevicesMap[deviceID][key]; !ok {
				activeDevicesMap[deviceID][key] = value
			}
		}
	}
	return activeDevicesMap
}

func initConnInfo(
	d *schema.ResourceData,
	pconf *providerConfiguration,
	client *pxapi.Client,
	vmr *pxapi.VmRef,
	config *pxapi.ConfigQemu,
	lock *pmApiLockHolder,
) error {

	var err error
	var lasterr error
	// allow user to opt-out of setting the connection info for the resource
	if !d.Get("define_connection_info").(bool) {
		log.Printf("[DEBUG][initConnInfo] define_connection_info is %t, no further action\n", d.Get("define_connection_info").(bool))
		return nil
	}
	// allow user to opt-out of setting the connection info for the resource
	if d.Get("agent") != 1 {
		log.Printf("[DEBUG][initConnInfo] qemu agent is disabled from proxmox config, cant comunicate with vm.")
		return nil
	}

	log.Print("[DEBUG][initConnInfo] trying to get vm ip address for provisioner")
	sshPort := "22"
	sshHost := ""
	// assume guest agent not running yet or not enabled
	guestAgentRunning := false

	// wait until the os has started the guest agent
	guestAgentTimeout := d.Timeout(schema.TimeoutCreate)
	guestAgentWaitEnd := time.Now().Add(time.Duration(guestAgentTimeout))
	log.Printf("[DEBUG][initConnInfo] retrying for at most  %v minutes before giving up\n", guestAgentTimeout)
	log.Printf("[DEBUG][initConnInfo] retries will end at %s\n", guestAgentWaitEnd)

	for time.Now().Before(guestAgentWaitEnd) {
		_, err := client.GetVmAgentNetworkInterfaces(vmr)
		lasterr = err
		if err != nil {
			log.Printf("[DEBUG][initConnInfo] check ip result error %s\n", err.Error())
		} else if err == nil {
			lasterr = nil
			log.Print("[DEBUG][initConnInfo] found working QEMU Agent")
			guestAgentRunning = true
			break
		} else if !strings.Contains(err.Error(), "500 QEMU guest agent is not running") {
			// "not running" means either not installed or not started yet.
			// any other error should not happen here
			return err
		}
		time.Sleep(10 * time.Second)
	}
	if lasterr != nil {
		return fmt.Errorf("error from PVE: \"%s\"\n, QEMU Agent is enabled in you configuration but non installed/not working on your vm", lasterr)
	}
	vmConfig, err := client.GetVmConfig(vmr)
	if err != nil {
		return err
	}
	log.Print("[DEBUG][initConnInfo] trying to find IP address of first network card")

	// wait until we find a valid ipv4 address
	for guestAgentRunning && time.Now().Before(guestAgentWaitEnd) {
		log.Printf("[DEBUG][initConnInfo] checking network card...")
		net0MacAddress := macAddressRegex.FindString(vmConfig["net0"].(string))
		interfaces, err := client.GetVmAgentNetworkInterfaces(vmr)
		if err != nil {
			return err
		} else {
			for _, iface := range interfaces {
				if strings.EqualFold(strings.ToUpper(iface.MACAddress), strings.ToUpper(net0MacAddress)) {
					for _, addr := range iface.IPAddresses {
						if addr.IsGlobalUnicast() && strings.Count(addr.String(), ":") < 2 {
							log.Printf("[DEBUG][initConnInfo] Found IP address: %s", addr.String())
							sshHost = addr.String()
						}
					}
				}
			}
			if sshHost != "" {
				break
			}
		}
		time.Sleep(10 * time.Second)
	}
	// todo - log a warning if we couldn't get an IP

	d.Set("default_ipv4_address", sshHost)

	if config.HasCloudInit() {
		log.Print("[DEBUG][initConnInfo] vm has a cloud-init configuration")
		if sshHost == "" {
			log.Print("[DEBUG][initConnInfo] not found an ip configuration yet")
			_, ipconfig0Set := d.GetOk("ipconfig0")
			if ipconfig0Set {
				vmState, err := client.GetVmState(vmr)
				if err != nil {
					return err
				}

				if d.Get("ipconfig0").(string) != "ip=dhcp" || vmState["agent"] == nil || vmState["agent"].(float64) != 1 {
					// parse IP address out of ipconfig0
					ipMatch := rxIPconfig.FindStringSubmatch(d.Get("ipconfig0").(string))
					sshHost = ipMatch[1]
				}
			}
		}
		log.Print("[DEBUG]  found an ip configuration")
		// Check if we got a speficied port
		if strings.Contains(sshHost, ":") {
			sshParts := strings.Split(sshHost, ":")
			sshHost = sshParts[0]
			sshPort = sshParts[1]
		}
	}
	// This code is legacy
	// else {
	// 	log.Print("[DEBUG] setting up SSH forward")
	// 	if d.Get("ssh_forward_ip") != nil {
	// 		sshHost = d.Get("ssh_forward_ip").(string)
	// 		sshPort, err = pxapi.SshForwardUsernet(vmr, client)
	// 		if err != nil {
	// 			return err
	// 		}
	// 	}

	// }

	// Done with proxmox API, end parallel and do the SSH things
	lock.unlock()
	if sshHost == "" {
		return fmt.Errorf("cannot find any IP address")
	}

	// Optional convience attributes for provisioners
	d.Set("ssh_host", sshHost)
	d.Set("ssh_port", sshPort)

	// This connection INFO is longer shared up to the providers :-(
	d.SetConnInfo(map[string]string{
		"type": "ssh",
		"host": sshHost,
		"port": sshPort,
		//"user":            d.Get("ssh_user").(string),
		//"private_key":     d.Get("ssh_private_key").(string),
		// not sure what the following stuff was for?!
		// "pm_api_url":      client.ApiUrl,
		// "pm_user":         client.Username,
		// "pm_password":     client.Password,
		// "pm_otp":          client.Otp,
		// "pm_tls_insecure": "true", // TODO - pass pm_tls_insecure state around, but if we made it this far, default insecure
	})
	return nil
}<|MERGE_RESOLUTION|>--- conflicted
+++ resolved
@@ -903,7 +903,6 @@
 	// give sometime to proxmox to catchup
 	//time.Sleep(time.Duration(d.Get("additional_wait").(int)) * time.Second)
 
-<<<<<<< HEAD
 	if d.Get("oncreate").(bool) {
 		log.Print("[DEBUG][QemuVmCreate] starting VM")
 		_, err := client.StartVm(vmr)
@@ -917,12 +916,6 @@
 		}
 	} else {
 		log.Print("[DEBUG][QemuVmCreate] oncreate = false, not starting VM")
-=======
-	log.Printf("[DEBUG][QemuVmCreate] starting VM: %d", vmr.VmId())
-	_, err := client.StartVm(vmr)
-	if err != nil {
-		return err
->>>>>>> 47658530
 	}
 
 	err = initConnInfo(d, pconf, client, vmr, &config, lock)
