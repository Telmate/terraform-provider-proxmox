--- conflicted
+++ resolved
@@ -3831,7 +3831,6 @@
 		return
 	}
 	disks := schemaItem[0].(map[string]interface{})
-<<<<<<< HEAD
 	mapToSDK_QemuVirtIOStorage_Disks(virtio.Disk_0, "virtio0", disks)
 	mapToSDK_QemuVirtIOStorage_Disks(virtio.Disk_1, "virtio1", disks)
 	mapToSDK_QemuVirtIOStorage_Disks(virtio.Disk_2, "virtio2", disks)
@@ -3910,23 +3909,60 @@
 }
 
 func mapToSDK_QemuVirtIOStorage_Disks(virtio *pxapi.QemuVirtIOStorage, key string, schema map[string]interface{}) {
-=======
-	mapToStruct_VirtIOStorage(virtio.Disk_0, "virtio0", disks)
-	mapToStruct_VirtIOStorage(virtio.Disk_1, "virtio1", disks)
-	mapToStruct_VirtIOStorage(virtio.Disk_2, "virtio2", disks)
-	mapToStruct_VirtIOStorage(virtio.Disk_3, "virtio3", disks)
-	mapToStruct_VirtIOStorage(virtio.Disk_4, "virtio4", disks)
-	mapToStruct_VirtIOStorage(virtio.Disk_5, "virtio5", disks)
-	mapToStruct_VirtIOStorage(virtio.Disk_6, "virtio6", disks)
-	mapToStruct_VirtIOStorage(virtio.Disk_7, "virtio7", disks)
-	mapToStruct_VirtIOStorage(virtio.Disk_8, "virtio8", disks)
-	mapToStruct_VirtIOStorage(virtio.Disk_9, "virtio9", disks)
-	mapToStruct_VirtIOStorage(virtio.Disk_10, "virtio10", disks)
-	mapToStruct_VirtIOStorage(virtio.Disk_11, "virtio11", disks)
-	mapToStruct_VirtIOStorage(virtio.Disk_12, "virtio12", disks)
-	mapToStruct_VirtIOStorage(virtio.Disk_13, "virtio13", disks)
-	mapToStruct_VirtIOStorage(virtio.Disk_14, "virtio14", disks)
-	mapToStruct_VirtIOStorage(virtio.Disk_15, "virtio15", disks)
+	schemaItem, ok := schema[key].([]interface{})
+	if !ok || len(schemaItem) != 1 || schemaItem[0] == nil {
+		return
+	}
+	storageSchema := schemaItem[0].(map[string]interface{})
+	tmpDisk, ok := storageSchema["disk"].([]interface{})
+	if ok && len(tmpDisk) == 1 && tmpDisk[0] != nil {
+		disk := tmpDisk[0].(map[string]interface{})
+		virtio.Disk = &pxapi.QemuVirtIODisk{
+			Backup:          disk["backup"].(bool),
+			Bandwidth:       mapToSDK_QemuDiskBandwidth_Disks(disk),
+			Discard:         disk["discard"].(bool),
+			Format:          pxapi.QemuDiskFormat(disk["format"].(string)),
+			IOThread:        disk["iothread"].(bool),
+			ReadOnly:        disk["readonly"].(bool),
+			Replicate:       disk["replicate"].(bool),
+			SizeInKibibytes: pxapi.QemuDiskSize(convert_SizeStringToKibibytes_Unsafe(disk["size"].(string))),
+			Storage:         disk["storage"].(string),
+		}
+		if asyncIO, ok := disk["asyncio"].(string); ok {
+			virtio.Disk.AsyncIO = pxapi.QemuDiskAsyncIO(asyncIO)
+		}
+		if cache, ok := disk["cache"].(string); ok {
+			virtio.Disk.Cache = pxapi.QemuDiskCache(cache)
+		}
+		if serial, ok := disk["serial"].(string); ok {
+			virtio.Disk.Serial = pxapi.QemuDiskSerial(serial)
+		}
+		return
+	}
+	tmpPassthrough, ok := storageSchema["passthrough"].([]interface{})
+	if ok && len(tmpPassthrough) == 1 && tmpPassthrough[0] != nil {
+		passthrough := tmpPassthrough[0].(map[string]interface{})
+		virtio.Passthrough = &pxapi.QemuVirtIOPassthrough{
+			Backup:    passthrough["backup"].(bool),
+			Bandwidth: mapToSDK_QemuDiskBandwidth_Disks(passthrough),
+			Discard:   passthrough["discard"].(bool),
+			File:      passthrough["file"].(string),
+			IOThread:  passthrough["iothread"].(bool),
+			ReadOnly:  passthrough["readonly"].(bool),
+			Replicate: passthrough["replicate"].(bool),
+		}
+		if asyncIO, ok := passthrough["asyncio"].(string); ok {
+			virtio.Passthrough.AsyncIO = pxapi.QemuDiskAsyncIO(asyncIO)
+		}
+		if cache, ok := passthrough["cache"].(string); ok {
+			virtio.Passthrough.Cache = pxapi.QemuDiskCache(cache)
+		}
+		if serial, ok := passthrough["serial"].(string); ok {
+			virtio.Passthrough.Serial = pxapi.QemuDiskSerial(serial)
+		}
+		return
+	}
+	virtio.CdRom = mapToSDK_QemuCdRom_Disks(storageSchema)
 }
 
 func mapToSDK_Serials(d *schema.ResourceData) pxapi.SerialInterfaces {
@@ -3948,64 +3984,6 @@
 		serials[pxapi.SerialID(serialMap["id"].(int))] = newSerial
 	}
 	return serials
-}
-
-func mapToStruct_VirtIOStorage(virtio *pxapi.QemuVirtIOStorage, key string, schema map[string]interface{}) {
->>>>>>> f93526b7
-	schemaItem, ok := schema[key].([]interface{})
-	if !ok || len(schemaItem) != 1 || schemaItem[0] == nil {
-		return
-	}
-	storageSchema := schemaItem[0].(map[string]interface{})
-	tmpDisk, ok := storageSchema["disk"].([]interface{})
-	if ok && len(tmpDisk) == 1 && tmpDisk[0] != nil {
-		disk := tmpDisk[0].(map[string]interface{})
-		virtio.Disk = &pxapi.QemuVirtIODisk{
-			Backup:          disk["backup"].(bool),
-			Bandwidth:       mapToSDK_QemuDiskBandwidth_Disks(disk),
-			Discard:         disk["discard"].(bool),
-			Format:          pxapi.QemuDiskFormat(disk["format"].(string)),
-			IOThread:        disk["iothread"].(bool),
-			ReadOnly:        disk["readonly"].(bool),
-			Replicate:       disk["replicate"].(bool),
-			SizeInKibibytes: pxapi.QemuDiskSize(convert_SizeStringToKibibytes_Unsafe(disk["size"].(string))),
-			Storage:         disk["storage"].(string),
-		}
-		if asyncIO, ok := disk["asyncio"].(string); ok {
-			virtio.Disk.AsyncIO = pxapi.QemuDiskAsyncIO(asyncIO)
-		}
-		if cache, ok := disk["cache"].(string); ok {
-			virtio.Disk.Cache = pxapi.QemuDiskCache(cache)
-		}
-		if serial, ok := disk["serial"].(string); ok {
-			virtio.Disk.Serial = pxapi.QemuDiskSerial(serial)
-		}
-		return
-	}
-	tmpPassthrough, ok := storageSchema["passthrough"].([]interface{})
-	if ok && len(tmpPassthrough) == 1 && tmpPassthrough[0] != nil {
-		passthrough := tmpPassthrough[0].(map[string]interface{})
-		virtio.Passthrough = &pxapi.QemuVirtIOPassthrough{
-			Backup:    passthrough["backup"].(bool),
-			Bandwidth: mapToSDK_QemuDiskBandwidth_Disks(passthrough),
-			Discard:   passthrough["discard"].(bool),
-			File:      passthrough["file"].(string),
-			IOThread:  passthrough["iothread"].(bool),
-			ReadOnly:  passthrough["readonly"].(bool),
-			Replicate: passthrough["replicate"].(bool),
-		}
-		if asyncIO, ok := passthrough["asyncio"].(string); ok {
-			virtio.Passthrough.AsyncIO = pxapi.QemuDiskAsyncIO(asyncIO)
-		}
-		if cache, ok := passthrough["cache"].(string); ok {
-			virtio.Passthrough.Cache = pxapi.QemuDiskCache(cache)
-		}
-		if serial, ok := passthrough["serial"].(string); ok {
-			virtio.Passthrough.Serial = pxapi.QemuDiskSerial(serial)
-		}
-		return
-	}
-	virtio.CdRom = mapToSDK_QemuCdRom_Disks(storageSchema)
 }
 
 func mapToSDK_Size_Disk(slot string, schema map[string]interface{}) (pxapi.QemuDiskSize, diag.Diagnostics) {
