--- conflicted
+++ resolved
@@ -623,20 +623,6 @@
 		}
 	}
 
-<<<<<<< HEAD
-=======
-	//Start LXC if start parameter is set to true
-	if d.Get("start").(bool) {
-		log.Print("[DEBUG][LxcCreate] starting LXC")
-		_, err := client.StartVm(ctx, vmr)
-		if err != nil {
-			return append(diags, diag.FromErr(err)...)
-		}
-	} else {
-		log.Print("[DEBUG][LxcCreate] start = false, not starting LXC")
-	}
-
->>>>>>> 52b7a8dc
 	// The existence of a non-blank ID is what tells Terraform that a resource was created
 	d.SetId(resourceId(targetNode, "lxc", vmr.VmId()))
 
