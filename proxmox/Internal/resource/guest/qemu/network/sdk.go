--- conflicted
+++ resolved
@@ -13,17 +13,10 @@
 )
 
 // Converts the Terraform configuration to the SDK configuration
-<<<<<<< HEAD
-func SDK(d *schema.ResourceData) (pxapi.QemuNetworkInterfaces, diag.Diagnostics) {
-	networks := make(pxapi.QemuNetworkInterfaces, MaximumNetworkInterfaces)
+func SDK(d *schema.ResourceData) (pveAPI.QemuNetworkInterfaces, diag.Diagnostics) {
+	networks := make(pveAPI.QemuNetworkInterfaces, MaximumNetworkInterfaces)
 	for i := 0; i < MaximumNetworkInterfaces; i++ {
-		networks[pxapi.QemuNetworkInterfaceID(i)] = pxapi.QemuNetworkInterface{Delete: true}
-=======
-func SDK(d *schema.ResourceData) (pveAPI.QemuNetworkInterfaces, diag.Diagnostics) {
-	networks := make(pveAPI.QemuNetworkInterfaces, maximumNetworkInterfaces)
-	for i := 0; i < maximumNetworkInterfaces; i++ {
 		networks[pveAPI.QemuNetworkInterfaceID(i)] = pveAPI.QemuNetworkInterface{Delete: true}
->>>>>>> 2b3985ef
 	}
 	var diags diag.Diagnostics
 	for _, e := range d.Get(Root).([]interface{}) {
