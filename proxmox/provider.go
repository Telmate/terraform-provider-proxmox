--- conflicted
+++ resolved
@@ -214,15 +214,11 @@
 	}
 	userID, err := pxapi.NewUserID(id)
 	if err != nil {
-<<<<<<< HEAD
-		err = fmt.Errorf("user does not exist or has insufficient permissions on proxmox: %s", id)
-=======
 		return nil, err
 	}
 	permlist, err := client.GetUserPermissions(userID, "/")
 	if err != nil {
-		err = fmt.Errorf("cannot find provided user %s on proxmox", userID.ToString())
->>>>>>> 2c064f86
+		err = fmt.Errorf("user does not exist or has insufficient permissions on proxmox:", userID.ToString())
 		return nil, err
 	}
 	sort.Strings(permlist)
@@ -260,11 +256,7 @@
 			DangerouslyIgnoreUnknownAttributes: d.Get("pm_dangerously_ignore_unknown_attributes").(bool),
 		}, nil
 	} else {
-<<<<<<< HEAD
-		err = fmt.Errorf("permissions for user/token %s are not sufficient, please provide the following permissions at minimum: %v", id, minimum_permissions)
-=======
-		err = fmt.Errorf("permsission for user/token %s are not sufficient, make sure you permission on Proxmox are set ok", userID.ToString())
->>>>>>> 2c064f86
+		err = fmt.Errorf("permissions for user/token %s are not sufficient, please provide the following permissions at minimum: %v", userID.ToString(), minimum_permissions)
 		return nil, err
 	}
 }
